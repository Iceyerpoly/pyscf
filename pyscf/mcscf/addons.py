#!/usr/bin/env python
# Copyright 2014-2021 The PySCF Developers. All Rights Reserved.
#
# Licensed under the Apache License, Version 2.0 (the "License");
# you may not use this file except in compliance with the License.
# You may obtain a copy of the License at
#
#     http://www.apache.org/licenses/LICENSE-2.0
#
# Unless required by applicable law or agreed to in writing, software
# distributed under the License is distributed on an "AS IS" BASIS,
# WITHOUT WARRANTIES OR CONDITIONS OF ANY KIND, either express or implied.
# See the License for the specific language governing permissions and
# limitations under the License.
#
# Author: Qiming Sun <osirpt.sun@gmail.com>
#

import sys
from functools import reduce
import numpy
import scipy
from pyscf import lib
from pyscf import gto
from pyscf.lib import logger
from pyscf import fci
from pyscf import scf
from pyscf import symm
from pyscf import __config__

BASE = getattr(__config__, 'mcscf_addons_sort_mo_base', 1)
MAP2HF_TOL = getattr(__config__, 'mcscf_addons_map2hf_tol', 0.4)

if sys.version_info < (3,):
    RANGE_TYPE = list
else:
    RANGE_TYPE = range


def sort_mo(casscf, mo_coeff, caslst, base=BASE):
    '''Pick orbitals for CAS space

    Args:
        casscf : an :class:`CASSCF` or :class:`CASCI` object

        mo_coeff : ndarray or a list of ndarray
            Orbitals for CASSCF initial guess.  In the UHF-CASSCF, it's a list
            of two orbitals, for alpha and beta spin.
        caslst : list of int or nested list of int
            A list of orbital indices to represent the CAS space.  In the UHF-CASSCF,
            it's consist of two lists, for alpha and beta spin.

    Kwargs:
        base : int
            0-based (C-style) or 1-based (Fortran-style) caslst

    Returns:
        An reoreded mo_coeff, which put the orbitals given by caslst in the CAS space

    Examples:

    >>> from pyscf import gto, scf, mcscf
    >>> mol = gto.M(atom='N 0 0 0; N 0 0 1', basis='ccpvdz', verbose=0)
    >>> mf = scf.RHF(mol)
    >>> mf.scf()
    >>> mc = mcscf.CASSCF(mf, 4, 4)
    >>> cas_list = [5,6,8,9] # pi orbitals
    >>> mo = mc.sort_mo(cas_list)
    >>> mc.kernel(mo)[0]
    -109.007378939813691
    '''
    ncore = casscf.ncore

    def ext_list(nmo, caslst):
        mask = numpy.ones(nmo, dtype=bool)
        mask[caslst] = False
        idx = numpy.where(mask)[0]
        if len(idx) + casscf.ncas != nmo:
            raise ValueError('Active space size is incompatible with caslist. '
                             'ncas = %d.  caslist %s' % (casscf.ncas, caslst))
        return idx

    if isinstance(ncore, (int, numpy.integer)):
        nmo = mo_coeff.shape[1]
        if base != 0:
            caslst = [i-base for i in caslst]
        idx = ext_list(nmo, caslst)
        mo = numpy.hstack((mo_coeff[:,idx[:ncore]],
                           mo_coeff[:,caslst],
                           mo_coeff[:,idx[ncore:]]))

        if getattr(mo_coeff, 'orbsym', None) is not None:
            orbsym = mo_coeff.orbsym
            orbsym = numpy.hstack((orbsym[idx[:ncore]], orbsym[caslst],
                                   orbsym[idx[ncore:]]))
            mo = lib.tag_array(mo, orbsym=orbsym)
        return mo

    else: # UHF-based CASSCF
        if isinstance(caslst[0], (int, numpy.integer)):
            if base != 0:
                caslsta = [i-1 for i in caslst]
                caslst = (caslsta, caslsta)
        else: # two casspace lists, for alpha and beta
            if base != 0:
                caslst = ([i-base for i in caslst[0]],
                          [i-base for i in caslst[1]])
        nmo = mo_coeff[0].shape[1]
        idxa = ext_list(nmo, caslst[0])
        mo_a = numpy.hstack((mo_coeff[0][:,idxa[:ncore[0]]],
                             mo_coeff[0][:,caslst[0]],
                             mo_coeff[0][:,idxa[ncore[0]:]]))
        idxb = ext_list(nmo, caslst[1])
        mo_b = numpy.hstack((mo_coeff[1][:,idxb[:ncore[1]]],
                             mo_coeff[1][:,caslst[1]],
                             mo_coeff[1][:,idxb[ncore[1]:]]))

        if getattr(mo_coeff[0], 'orbsym', None) is not None:
            orbsyma, orbsymb = mo_coeff[0].orbsym, mo_coeff[1].orbsym
            orbsyma = numpy.hstack((orbsyma[idxa[:ncore[0]]], orbsyma[caslst[0]],
                                    orbsyma[idxa[ncore[0]:]]))
            orbsymb = numpy.hstack((orbsymb[idxb[:ncore[1]]], orbsymb[caslst[1]],
                                    orbsymb[idxb[ncore[1]:]]))
            mo_a = lib.tag_array(mo_a, orbsym=orbsyma)
            mo_b = lib.tag_array(mo_b, orbsym=orbsymb)
        return (mo_a, mo_b)

def select_mo_by_irrep(casscf,  cas_occ_num, mo=None, base=BASE):
    raise RuntimeError('This function has been replaced by function caslst_by_irrep')

def caslst_by_irrep(casscf, mo_coeff, cas_irrep_nocc,
                    cas_irrep_ncore=None, s=None, base=BASE):
    '''Given number of active orbitals for each irrep, return the orbital
    indices of active space

    Args:
        casscf : an :class:`CASSCF` or :class:`CASCI` object

        cas_irrep_nocc : list or dict
            Number of active orbitals for each irrep.  It can be a dict, eg
            {'A1': 2, 'B2': 4} to indicate the active space size based on
            irrep names, or {0: 2, 3: 4} for irrep Id,  or a list [2, 0, 0, 4]
            (identical to {0: 2, 3: 4}) in which the list index is served as
            the irrep Id.

    Kwargs:
        cas_irrep_ncore : list or dict
            Number of closed shells for each irrep.  It can be a dict, eg
            {'A1': 6, 'B2': 4} to indicate the closed shells based on
            irrep names, or {0: 6, 3: 4} for irrep Id,  or a list [6, 0, 0, 4]
            (identical to {0: 6, 3: 4}) in which the list index is served as
            the irrep Id.  If cas_irrep_ncore is not given, the program
            will generate a guess based on the lowest :attr:`CASCI.ncore`
            orbitals.
        s : ndarray
            overlap matrix
        base : int
            0-based (C-like) or 1-based (Fortran-like) caslst

    Returns:
        A list of orbital indices

    Examples:

    >>> from pyscf import gto, scf, mcscf
    >>> mol = gto.M(atom='N 0 0 0; N 0 0 1', basis='ccpvtz', symmetry=True, verbose=0)
    >>> mf = scf.RHF(mol)
    >>> mf.kernel()
    >>> mc = mcscf.CASSCF(mf, 12, 4)
    >>> mcscf.caslst_by_irrep(mc, mf.mo_coeff, {'E1gx':4, 'E1gy':4, 'E1ux':2, 'E1uy':2})
    [5, 7, 8, 10, 11, 14, 15, 20, 25, 26, 31, 32]
    '''
    mol = casscf.mol
    log = logger.Logger(casscf.stdout, casscf.verbose)
    orbsym = numpy.asarray(scf.hf_symm.get_orbsym(mol, mo_coeff))
    ncore = casscf.ncore

    irreps = set(orbsym)

    if cas_irrep_ncore is not None:
        irrep_ncore = {}
        for k, v in cas_irrep_ncore.items():
            if isinstance(k, str):
                irrep_ncore[symm.irrep_name2id(mol.groupname, k)] = v
            else:
                irrep_ncore[k] = v

        ncore_rest = ncore - sum(irrep_ncore.values())
        if ncore_rest > 0:  # guess core configuration
            mask = numpy.ones(len(orbsym), dtype=bool)
            for ir in irrep_ncore:
                mask[orbsym == ir] = False
            core_rest = orbsym[mask][:ncore_rest]
            core_rest = {ir: numpy.count_nonzero(core_rest==ir)
                              for ir in set(core_rest)}
            log.info('Given core space %s < casscf core size %d',
                     cas_irrep_ncore, ncore)
            log.info('Add %s to core configuration', core_rest)
            irrep_ncore.update(core_rest)
        elif ncore_rest < 0:
            raise ValueError('Given core space %s > casscf core size %d'
                             % (cas_irrep_ncore, ncore))
    else:
        irrep_ncore = {ir: sum(orbsym[:ncore]==ir) for ir in irreps}

    if not isinstance(cas_irrep_nocc, dict):
        # list => dict
        cas_irrep_nocc = {ir: n for ir,n in enumerate(cas_irrep_nocc)
                               if n > 0}

    irrep_ncas = {}
    for k, v in cas_irrep_nocc.items():
        if isinstance(k, str):
            irrep_ncas[symm.irrep_name2id(mol.groupname, k)] = v
        else:
            irrep_ncas[k] = v

    ncas_rest = casscf.ncas - sum(irrep_ncas.values())
    if ncas_rest > 0:
        mask = numpy.ones(len(orbsym), dtype=bool)
# remove core and specified active space
        for ir in irrep_ncas:
            mask[orbsym == ir] = False
        for ir, ncore in irrep_ncore.items():
            idx = numpy.where(orbsym == ir)[0]
            mask[idx[:ncore]] = False

        cas_rest = orbsym[mask][:ncas_rest]
        cas_rest = {ir: numpy.count_nonzero(cas_rest==ir)
                         for ir in set(cas_rest)}
        log.info('Given active space %s < casscf active space size %d',
                 cas_irrep_nocc, casscf.ncas)
        log.info('Add %s to active space', cas_rest)
        irrep_ncas.update(cas_rest)
    elif ncas_rest < 0:
        raise ValueError('Given active space %s > casscf active space size %d'
                         % (cas_irrep_nocc, casscf.ncas))

    caslst = []
    for ir, ncas in irrep_ncas.items():
        if ncas > 0:
            if ir in irrep_ncore:
                nc = irrep_ncore[ir]
            else:
                nc = 0
            no = nc + ncas
            idx = numpy.where(orbsym == ir)[0]
            caslst.extend(idx[nc:no])
    caslst = numpy.sort(numpy.asarray(caslst)) + base
    if len(caslst) < casscf.ncas:
        raise ValueError('Not enough orbitals found for core %s, cas %s' %
                         (cas_irrep_ncore, cas_irrep_nocc))

    if log.verbose >= logger.INFO:
        log.info('ncore for each irreps %s',
                 {symm.irrep_id2name(mol.groupname, k): v
                       for k,v in irrep_ncore.items()})
        log.info('ncas for each irreps %s',
                 {symm.irrep_id2name(mol.groupname, k): v
                       for k,v in irrep_ncas.items()})
        log.info('(%d-based) caslst = %s', base, caslst)
    return caslst

def sort_mo_by_irrep(casscf, mo_coeff, cas_irrep_nocc,
                     cas_irrep_ncore=None, s=None):
    '''Given number of active orbitals for each irrep, construct the mo initial
    guess for CASSCF

    Args:
        casscf : an :class:`CASSCF` or :class:`CASCI` object

        cas_irrep_nocc : list or dict
            Number of active orbitals for each irrep.  It can be a dict, eg
            {'A1': 2, 'B2': 4} to indicate the active space size based on
            irrep names, or {0: 2, 3: 4} for irrep Id,  or a list [2, 0, 0, 4]
            (identical to {0: 2, 3: 4}) in which the list index is served as
            the irrep Id.

    Kwargs:
        cas_irrep_ncore : list or dict
            Number of closed shells for each irrep.  It can be a dict, eg
            {'A1': 6, 'B2': 4} to indicate the closed shells based on
            irrep names, or {0: 6, 3: 4} for irrep Id,  or a list [6, 0, 0, 4]
            (identical to {0: 6, 3: 4}) in which the list index is served as
            the irrep Id.  If cas_irrep_ncore is not given, the program
            will generate a guess based on the lowest :attr:`CASCI.ncore`
            orbitals.
        s : ndarray
            overlap matrix

    Returns:
        sorted orbitals, ordered as [c,..,c,a,..,a,v,..,v]

    Examples:

    >>> from pyscf import gto, scf, mcscf
    >>> mol = gto.M(atom='N 0 0 0; N 0 0 1', basis='ccpvtz', symmetry=True, verbose=0)
    >>> mf = scf.RHF(mol)
    >>> mf.kernel()
    >>> mc = mcscf.CASSCF(mf, 12, 4)
    >>> mo = mc.sort_mo_by_irrep({'E1gx':4, 'E1gy':4, 'E1ux':2, 'E1uy':2})
    >>> # Same to mo = sort_mo_by_irrep(mc, mf.mo_coeff, {2: 4, 3: 4, 6: 2, 7: 2})
    >>> # Same to mo = sort_mo_by_irrep(mc, mf.mo_coeff, [0, 0, 4, 4, 0, 0, 2, 2])
    >>> mc.kernel(mo)[0]
    -108.162863845084
    '''
    caslst = caslst_by_irrep(casscf, mo_coeff, cas_irrep_nocc,
                             cas_irrep_ncore, s, base=0)
    return sort_mo(casscf, mo_coeff, caslst, base=0)

def make_natural_orbitals (method_obj):
    """Make natural orbitals from a general PySCF method object.
    See Eqn. (1) in Keller et al. [DOI:10.1063/1.4922352] for details.


    Args:
        method_obj : Any PySCF method that has the function `make_rdm1` with kwarg
            `ao_repr`. This object can be a restricted OR unrestricted method.

    Returns:
        noons : A 1-D array of the natural orbital occupations (NOONs).

        natorbs : A set of natural orbitals made from method_obj.
    """
    mf = method_obj
    if hasattr(method_obj, "_scf"):
        mf = method_obj._scf
    rdm1 = method_obj.make_rdm1(ao_repr=True)
    S = mf.get_ovlp()

    # Slight difference for restricted vs. unrestriced case
    if isinstance(rdm1, tuple):
        Dm = rdm1[0]+rdm1[1]
    elif isinstance(rdm1, numpy.ndarray):
        if numpy.ndim(rdm1) == 3:
            Dm = rdm1[0]+rdm1[1]
        elif numpy.ndim(rdm1) == 2:
            Dm = rdm1
        else:
            raise ValueError(
                "rdm1 passed to is a numpy array," +
                "but it has the wrong number of dimensions: {}".format(numpy.ndim(rdm1)))
    else:
        raise ValueError(
            "\n\tThe rdm1 generated by method_obj.make_rdm1() was a {}."
            "\n\tThis type is not supported, please select a different method and/or "
            "open an issue at https://github.com/pyscf/pyscf/issues".format(type(rdm1))
        )

    # Diagonalize the DM in AO (using Eqn. (1) referenced above)
    A = reduce(numpy.dot, (S, Dm, S))
    w, v = scipy.linalg.eigh(A, b=S)

    # Flip NOONs (and NOs) since they're in increasing order
    noons = numpy.flip(w)
    natorbs = numpy.flip(v, axis=1)

    return noons, natorbs


def project_init_guess (casscf, mo_init, prev_mol=None, priority=None, use_hf_core=None):
    '''Project the given initial guess to the current CASSCF problem
    giving using a sequence of SVDs on orthogonal orbital subspaces.

    Args:
        casscf : an :class:`CASSCF` or :class:`CASCI` object

        mo_init : ndarray or list of ndarray
            Initial guess orbitals which are not orthonormal for the
            current molecule.  When the casscf is UHF-CASSCF, mo_init
            needs to be a list of two ndarrays, for alpha and beta
            orbitals. Cannot have linear dependencies (i.e., you cannot
            give more orbitals than the basis of casscf.mol has). Must
            have at least ncore+ncas columns with active orbitals last,
            even if use_hf_core=True. If incomplete, additional virtual
            orbitals will be constructed and appended automatically.

    Kwargs:
        prev_mol : an instance of :class:`Mole`
            If given, the initial guess orbitals are associated to the
            basis of prev_mol. Otherwise, the orbitals are presumed to
            be in the basis of casscf.mol. Beware linear dependencies if
            you are projecting from a LARGER basis to a SMALLER one.

        priority : 'active', 'core', nested idx arrays, or mask array
            If arrays are 3d, UHF-CASSCF must be used; arrays can always
            be 2d. Specifies the order in which groups of orbitals are
            projected. Orbitals orthogonalized earlier are deformed less
            than those orthogonalized later. 'core' means core, then
            active, then virtual; 'active' means active, then core, then
            virtual, and the Gram-Schmidt process is generated by
            [[0],[1],[2],...] or numpy.eye (nmo). Missing orbitals are
            presumed virtual. Defaults to 'active' if you are projecting
            from the same basis set (prev_mol is None or has the same
            basis functions) and 'core' otherwise.

        use_hf_core : logical
            If True, the core orbitals of mo_init are swapped out with
            HF orbitals chosen by maximum overlap. Defaults to True
            if you are projecting from a different basis and False if
            you are projecting from a different geometry.

    Returns:
        New orthonormal initial guess orbitals'''

    from pyscf import lo
    ncore, ncas = casscf.ncore, casscf.ncas
    s0 = casscf._scf.get_ovlp ()
    mf_mo = casscf._scf.mo_coeff
    nmo = numpy.asarray (mf_mo).shape[-1]
    nmo_init = numpy.asarray (mo_init).shape[-1]
    if nmo_init > nmo:
        raise RuntimeError ("Too many orbitals in mo_init (try passing only the occupied orbitals)")

    # Project orbitals from a different basis
    if prev_mol is not None:
        if gto.same_mol(prev_mol, casscf.mol, cmp_basis=False):
            if isinstance(ncore, (int, numpy.integer)):  # RHF
                mo_init = scf.addons.project_mo_nr2nr(prev_mol, mo_init, casscf.mol)
            else:
                mo_init = (scf.addons.project_mo_nr2nr(prev_mol, mo_init[0], casscf.mol),
                           scf.addons.project_mo_nr2nr(prev_mol, mo_init[1], casscf.mol))
        elif gto.same_basis_set(prev_mol, casscf.mol):
            prev_mol = None # Ignore! Serves no purpose unless it's a different basis set
        else:
            raise NotImplementedError('Project initial guess from different system.')
    if priority is None: priority = ('core','active')[prev_mol is None]
    if use_hf_core is None: use_hf_core = (prev_mol is not None)

    # Do the projection
    def _symmcase (mo_basis, mo_target):
        ovlp = reduce (numpy.dot, (mo_basis.conj ().T, s0, mo_target))
        u, s, vh = scipy.linalg.svd (ovlp, full_matrices=True)
        mo_proj = reduce (numpy.dot, (mo_basis, u[:,:len(s)], vh))
        if u.shape[1] > len(s):
            mo_null = numpy.dot (mo_basis, u[:,len(s):])
        else:
            mo_null = numpy.zeros ((mo_basis.shape[0], 0))
        return mo_proj, mo_null

    # Iterate over irreps
    def _rangecase (mo_basis, mo_target):
        if not casscf.mol.symmetry:
            return _symmcase (mo_basis, mo_target)
        orbsym_target = scf.hf_symm.get_orbsym(casscf.mol, mo_target, s0)
        orbsym_basis = scf.hf_symm.get_orbsym(casscf.mol, mo_basis, s0)
        for ir in set (orbsym_target):
            errstr = 'inadequate basis for symmetry {}'.format (ir)
            assert (numpy.count_nonzero (orbsym_basis==ir) >=
                    numpy.count_nonzero (orbsym_target==ir)), errstr
        # Avoid scrambling the order of the target orbitals
        mo_null = []
        mo_proj = numpy.zeros_like (mo_target)
        for ir in set (orbsym_basis):
            mo_basis_ir = mo_basis[:,orbsym_basis==ir]
            idx_ir = orbsym_target == ir
            if numpy.count_nonzero (idx_ir) == 0:
                mo_null.append (mo_basis_ir)
                continue
            mo_proj_ir, mo_null_ir = _symmcase (mo_basis_ir, mo_target[:,idx_ir])
            mo_null.append (mo_null_ir)
            mo_proj[:,idx_ir] = mo_proj_ir
        mo_null = numpy.hstack (mo_null)
        return mo_proj, mo_null

    # Iterate over orbital ranges
    def _spincase (mo_basis, mo_target, range_idx, sort_idx, ncore):
        # Swap out HF core orbitals (making a copy for safety)
        if use_hf_core:
            ovlp = numpy.dot (mo_target.conj ().T, s0.dot (mo_basis))
            ix = numpy.argmax (numpy.abs (ovlp[:ncore,:]), axis=1)
            mo_target = numpy.append (mo_basis[:,ix], mo_target[:,ncore:], axis=1)
        # Do the iteration
        mo = numpy.zeros_like (mo_target)
        for idx in range_idx:
            mo[:,idx], mo_basis = _rangecase (mo_basis, mo_target[:,idx])
        idx = numpy.any (range_idx, axis=0)
        mo = mo[:,idx]
        mo_target = mo_target[:,idx]
        # Fix sign
        sgn = numpy.einsum ('pi,pi->i', mo.conj (), s0.dot (mo_target))
        mo[:,sgn<0] *= -1
        # Append remaining virtual orbitals
        if mo_basis.shape[-1] > 0:
            mo = numpy.append (mo, mo_basis, axis=1)
        # Sort and debug print
        mo[:,:nmo_init] = mo[:,:nmo_init][:,sort_idx]
        if casscf.verbose >= logger.DEBUG:
            mocc = mo[:,:ncore+ncas]
            s1 = reduce(numpy.dot, (mocc.T, s0, mo_target))
            tnorm = numpy.einsum ('pi,pi->i', mo_target.conj (), s0.dot (mo_target))
            s1_norm = s1 / numpy.sqrt (tnorm) [None,:]
            idx = numpy.argmax (numpy.abs (s1), axis=1)
            for i, j in enumerate (idx):
                logger.debug(casscf, 'Init guess <mo-orth|mo-init>  %d  %d  %10.8f (%10.8f after norm)',
                             i+1, j+1, s1[i,j], s1_norm[i,j])
        return mo

    # Interpret "priority" keyword
    def _interpret (priority, ncore):
        # Interpret priority keyword
        nocc = ncore + ncas
        if isinstance (priority, str):
            ridx = numpy.zeros ((2, nmo_init), dtype=bool)
            ridx[0,:ncore] = ridx[1,ncore:nocc] = True
            if priority.lower () == 'active': ridx = ridx[::-1,:]
            elif not priority.lower () == 'core':
                raise RuntimeError ("Invalid priority keyword: string must be either 'active' or 'core'")
            # Edge case: ncore == 0 or ncas == 0 -> remove zero rows from ridx
            ridx = ridx[ridx.sum (1).astype (bool)]
        else:
            ridx = numpy.zeros ((len (priority), nmo), dtype=bool)
            for row, idx in zip (ridx, priority):
                try:
                    row[idx] = True
                except IndexError:
                    raise RuntimeError ("Invalid priority keyword: index array cannot address shape (*,nmo_init)")
            ridx_counts = ridx.astype (int).sum (0)
            if numpy.any (ridx_counts > 1):
                raise RuntimeError ("Invalid priority keyword: index array has repeated elements")
        incl = numpy.any (ridx, axis=0)
        sidx = numpy.append (numpy.where (incl)[0], numpy.where (~incl)[0])
        return ridx, numpy.argsort (sidx)

    # Iterate over spin cases
    if isinstance(ncore, (int, numpy.integer)):
        # errstr = 'Invalid priority keyword (3-dim is valid for UHF-CAS only)'
        range_idx, sort_idx = _interpret (priority, ncore)
        mo = _spincase (mf_mo, mo_init, range_idx, sort_idx, ncore)
    else: # UHF-based CASSCF
        if (isinstance (priority, str)  # single string
            or (isinstance (priority, numpy.ndarray) and priority.ndim == 2)  # single mask array
            or isinstance (priority[0][0], (int, numpy.integer))): # 2d nested list
            priority = [priority, priority]
        idx = [_interpret (p, n) for p, n in zip (priority, ncore)]
        mo = (_spincase (mf_mo[0], mo_init[0], idx[0][0], idx[0][1], ncore[0]),
              _spincase (mf_mo[1], mo_init[1], idx[1][0], idx[1][1], ncore[1]))

    return mo


def project_init_guess_old(casscf, init_mo, prev_mol=None):
    '''Project the given initial guess to the current CASSCF problem.  The
    projected initial guess has two parts.  The core orbitals are directly
    taken from the Hartree-Fock orbitals, and the active orbitals are
    projected from the given initial guess.

    Args:
        casscf : an :class:`CASSCF` or :class:`CASCI` object

        init_mo : ndarray or list of ndarray
            Initial guess orbitals which are not orth-normal for the current
            molecule.  When the casscf is UHF-CASSCF, the init_mo needs to be
            a list of two ndarrays, for alpha and beta orbitals

    Kwargs:
        prev_mol : an instance of :class:`Mole`
            If given, the initial guess orbitals are associated to the geometry
            and basis of prev_mol.  Otherwise, the orbitals are based of
            the geometry and basis of casscf.mol

    Returns:
        New orthogonal initial guess orbitals with the core taken from
        Hartree-Fock orbitals and projected active space from original initial
        guess orbitals

    Examples:

    .. code:: python

        import numpy
        from pyscf import gto, scf, mcscf
        mol = gto.Mole()
        mol.build(atom='H 0 0 0; F 0 0 0.8', basis='ccpvdz', verbose=0)
        mf = scf.RHF(mol)
        mf.scf()
        mc = mcscf.CASSCF(mf, 6, 6)
        mo = mcscf.sort_mo(mc, mf.mo_coeff, [3,4,5,6,8,9])
        print('E(0.8) = %.12f' % mc.kernel(mo)[0])
        init_mo = mc.mo_coeff
        for b in numpy.arange(1.0, 3., .2):
            mol.atom = [['H', (0, 0, 0)], ['F', (0, 0, b)]]
            mol.build(0, 0)
            mf = scf.RHF(mol)
            mf.scf()
            mc = mcscf.CASSCF(mf, 6, 6)
            mo = mcscf.project_init_guess(mc, init_mo)
            print('E(%2.1f) = %.12f' % (b, mc.kernel(mo)[0]))
            init_mo = mc.mo_coeff
    '''
    from pyscf import lo

    def project(mfmo, init_mo, ncore, s):
        s_init_mo = numpy.einsum('pi,pi->i', init_mo.conj(), s.dot(init_mo))
        if abs(s_init_mo - 1).max() < 1e-7 and mfmo.shape[1] == init_mo.shape[1]:
            # Initial guess orbitals are orthonormal
            return init_mo
# TODO: test whether the canonicalized orbitals are better than the projected orbitals
# Be careful that the ordering of the canonicalized orbitals may be very different
# to the CASSCF orbitals.
#        else:
#            fock = casscf.get_fock(mc, init_mo, casscf.ci)
#            return casscf._scf.eig(fock, s)[1]

        nocc = ncore + casscf.ncas
        if ncore > 0:
            mo0core = init_mo[:,:ncore]
            s1 = reduce(numpy.dot, (mfmo.T, s, mo0core))
            s1core = reduce(numpy.dot, (mo0core.T, s, mo0core))
            coreocc = numpy.einsum('ij,ji->i', s1, lib.cho_solve(s1core, s1.T))
            coreidx = numpy.sort(numpy.argsort(-coreocc)[:ncore])
            logger.debug(casscf, 'Core indices %s', coreidx)
            logger.debug(casscf, 'Core components %s', coreocc[coreidx])
            # take HF core
            mocore = mfmo[:,coreidx]

            # take projected CAS space
            mocas = init_mo[:,ncore:nocc] \
                  - reduce(numpy.dot, (mocore, mocore.T, s, init_mo[:,ncore:nocc]))
            mocc = lo.orth.vec_lowdin(numpy.hstack((mocore, mocas)), s)
        else:
            mocc = lo.orth.vec_lowdin(init_mo[:,:nocc], s)

        # remove core and active space from rest
        if mocc.shape[1] < mfmo.shape[1]:
            if casscf.mol.symmetry:
                restorb = []
                orbsym = scf.hf_symm.get_orbsym(casscf.mol, mfmo, s)
                for ir in set(orbsym):
                    mo_ir = mfmo[:,orbsym==ir]
                    rest = mo_ir - reduce(numpy.dot, (mocc, mocc.T, s, mo_ir))
                    e, u = numpy.linalg.eigh(reduce(numpy.dot, (rest.T, s, rest)))
                    restorb.append(numpy.dot(rest, u[:,e>1e-7]))
                restorb = numpy.hstack(restorb)
            else:
                rest = mfmo - reduce(numpy.dot, (mocc, mocc.T, s, mfmo))
                e, u = numpy.linalg.eigh(reduce(numpy.dot, (rest.T, s, rest)))
                restorb = numpy.dot(rest, u[:,e>1e-7])
            mo = numpy.hstack((mocc, restorb))
        else:
            mo = mocc

        if casscf.verbose >= logger.DEBUG:
            s1 = reduce(numpy.dot, (mo[:,ncore:nocc].T, s, mfmo))
            idx = numpy.argwhere(abs(s1) > 0.4)
            for i,j in idx:
                logger.debug(casscf, 'Init guess <mo-CAS|mo-hf>  %d  %d  %12.8f',
                             ncore+i+1, j+1, s1[i,j])
        return mo

    ncore = casscf.ncore
    mfmo = casscf._scf.mo_coeff
    s = casscf._scf.get_ovlp()
    if prev_mol is None:
        if init_mo.shape[0] != mfmo.shape[0]:
            raise RuntimeError('Initial guess orbitals has wrong dimension')
    elif gto.same_mol(prev_mol, casscf.mol, cmp_basis=False):
        if isinstance(ncore, (int, numpy.integer)):  # RHF
            init_mo = scf.addons.project_mo_nr2nr(prev_mol, init_mo, casscf.mol)
        else:
            init_mo = (scf.addons.project_mo_nr2nr(prev_mol, init_mo[0], casscf.mol),
                       scf.addons.project_mo_nr2nr(prev_mol, init_mo[1], casscf.mol))
    elif gto.same_basis_set(prev_mol, casscf.mol):
        if isinstance(ncore, (int, numpy.integer)):  # RHF
            fock = casscf.get_fock(init_mo, casscf.ci)
            return casscf._scf.eig(fock, s)[1]
        else:
            raise NotImplementedError('Project initial for UHF orbitals.')
    else:
        raise NotImplementedError('Project initial guess from different system.')

# Be careful with the orbital projection. The projection may lead to bad
# initial guess orbitals if the geometry is dramatically changed.
    if isinstance(ncore, (int, numpy.integer)):
        mo = project(mfmo, init_mo, ncore, s)
    else: # UHF-based CASSCF
        mo = (project(mfmo[0], init_mo[0], ncore[0], s),
              project(mfmo[1], init_mo[1], ncore[1], s))
    return mo

# on AO representation
def make_rdm1(casscf, mo_coeff=None, ci=None, **kwargs):
    '''One-particle densit matrix in AO representation

    Args:
        casscf : an :class:`CASSCF` or :class:`CASCI` object

    Kwargs:
        ci : ndarray
            CAS space FCI coefficients. If not given, take casscf.ci.
        mo_coeff : ndarray
            Orbital coefficients. If not given, take casscf.mo_coeff.

    Examples:

    >>> import scipy.linalg
    >>> from pyscf import gto, scf, mcscf
    >>> mol = gto.M(atom='N 0 0 0; N 0 0 1', basis='sto-3g', verbose=0)
    >>> mf = scf.RHF(mol)
    >>> res = mf.scf()
    >>> mc = mcscf.CASSCF(mf, 6, 6)
    >>> res = mc.kernel()
    >>> natocc = numpy.linalg.eigh(mcscf.make_rdm1(mc), mf.get_ovlp(), type=2)[0]
    >>> print(natocc)
    [ 0.0121563   0.0494735   0.0494735   1.95040395  1.95040395  1.98808879
      2.          2.          2.          2.        ]
    '''
    return casscf.make_rdm1(mo_coeff, ci, **kwargs)

# make both alpha and beta density matrices
def make_rdm1s(casscf, mo_coeff=None, ci=None, **kwargs):
    '''Alpha and beta one-particle densit matrices in AO representation
    '''
    return casscf.make_rdm1s(mo_coeff, ci, **kwargs)

def get_spin_square(casdm1, casdm2):
    # DOI:10.1021/acs.jctc.1c00589 Eq (49)
    spin_square = (0.75*numpy.einsum("ii", casdm1)
                   - 0.5*numpy.einsum("ijji", casdm2)
                   - 0.25*numpy.einsum("iijj", casdm2))
    return spin_square

def make_spin_casdm1(casdm1, casdm2, spin=None, nelec=None):
    # DOI: 10.1002/qua.22320 Eq (3)
    if spin is None:
        spin = numpy.sqrt(get_spin_square(casdm1, casdm2) + 0.25) - 0.5
    if nelec is None:
        nelec = numpy.einsum("ii", casdm1)
    spin_casdm1 = ((2. - nelec/2.)*casdm1 - numpy.einsum('ikkj->ij', casdm2))/(spin + 1)
    return spin_casdm1

def _is_uhf_mo(mo_coeff):
    return not (isinstance(mo_coeff, numpy.ndarray) and mo_coeff.ndim == 2)

def _make_rdm12_on_mo(casdm1, casdm2, ncore, ncas, nmo):
    nocc = ncas + ncore
    dm1 = numpy.zeros((nmo,nmo))
    idx = numpy.arange(ncore)
    dm1[idx,idx] = 2
    dm1[ncore:nocc,ncore:nocc] = casdm1

    dm2 = numpy.zeros((nmo,nmo,nmo,nmo))
    dm2[ncore:nocc,ncore:nocc,ncore:nocc,ncore:nocc] = casdm2
    for i in range(ncore):
        for j in range(ncore):
            dm2[i,i,j,j] += 4
            dm2[i,j,j,i] += -2
        dm2[i,i,ncore:nocc,ncore:nocc] = dm2[ncore:nocc,ncore:nocc,i,i] =2*casdm1
        dm2[i,ncore:nocc,ncore:nocc,i] = dm2[ncore:nocc,i,i,ncore:nocc] = -casdm1
    return dm1, dm2

# In AO representation
def make_rdm12(casscf, mo_coeff=None, ci=None):
    if ci is None: ci = casscf.ci
    if mo_coeff is None: mo_coeff = casscf.mo_coeff
    assert (not _is_uhf_mo(mo_coeff))
    nelecas = casscf.nelecas
    ncas = casscf.ncas
    ncore = casscf.ncore
    nmo = mo_coeff.shape[1]
    casdm1, casdm2 = casscf.fcisolver.make_rdm12(ci, ncas, nelecas)
    rdm1, rdm2 = _make_rdm12_on_mo(casdm1, casdm2, ncore, ncas, nmo)
    rdm1 = reduce(numpy.dot, (mo_coeff, rdm1, mo_coeff.T))
    rdm2 = numpy.dot(mo_coeff, rdm2.reshape(nmo,-1))
    rdm2 = numpy.dot(rdm2.reshape(-1,nmo), mo_coeff.T)
    rdm2 = rdm2.reshape(nmo,nmo,nmo,nmo).transpose(2,3,0,1)
    rdm2 = numpy.dot(mo_coeff, rdm2.reshape(nmo,-1))
    rdm2 = numpy.dot(rdm2.reshape(-1,nmo), mo_coeff.T)
    return rdm1, rdm2.reshape(nmo,nmo,nmo,nmo)

def get_fock(casscf, mo_coeff=None, ci=None):
    '''Generalized Fock matrix in AO representation
    '''
    if mo_coeff is None: mo_coeff = casscf.mo_coeff
    if _is_uhf_mo(mo_coeff):
        raise RuntimeError('TODO: UCAS general fock')
    else:
        return casscf.get_fock(mo_coeff, ci)

def cas_natorb(casscf, mo_coeff=None, ci=None, sort=False):
    '''Natural orbitals in CAS space
    '''
    if mo_coeff is None: mo_coeff = casscf.mo_coeff
    if _is_uhf_mo(mo_coeff):
        raise RuntimeError('TODO: UCAS natural orbitals')
    else:
        return casscf.cas_natorb(mo_coeff, ci, sort=sort)

def map2hf(casscf, mf_mo=None, base=BASE, tol=MAP2HF_TOL):
    '''The overlap between the CASSCF optimized orbitals and the canonical HF orbitals.
    '''
    if mf_mo is None: mf_mo = casscf._scf.mo_coeff
    s = casscf.mol.intor_symmetric('int1e_ovlp')
    s = reduce(numpy.dot, (casscf.mo_coeff.T, s, mf_mo))
    idx = numpy.argwhere(abs(s) > tol)
    for i,j in idx:
        logger.info(casscf, '<mo_coeff-mcscf|mo_coeff-hf>  %-5d  %-5d  % 12.8f',
                    i+base, j+base, s[i,j])
    return idx

def spin_square(casscf, mo_coeff=None, ci=None, ovlp=None):
    '''Spin square of the UHF-CASSCF wavefunction

    Returns:
        A list of two floats.  The first is the expectation value of S^2.
        The second is the corresponding 2S+1

    Examples:

    >>> from pyscf import gto, scf, mcscf
    >>> mol = gto.M(atom='O 0 0 0; O 0 0 1', basis='sto-3g', spin=2, verbose=0)
    >>> mf = scf.UHF(mol)
    >>> res = mf.scf()
    >>> mc = mcscf.CASSCF(mf, 4, 6)
    >>> res = mc.kernel()
    >>> print('S^2 = %.7f, 2S+1 = %.7f' % mcscf.spin_square(mc))
    S^2 = 3.9831589, 2S+1 = 4.1149284
    '''
    if ci is None: ci = casscf.ci
    ncore    = casscf.ncore
    ncas     = casscf.ncas
    nelecas  = casscf.nelecas
    if isinstance(ncore, (int, numpy.integer)):
        return fci.spin_op.spin_square0(ci, ncas, nelecas)
    else:
        if mo_coeff is None: mo_coeff = casscf.mo_coeff
        if ovlp is None: ovlp = casscf._scf.get_ovlp()
        nocc = (ncore[0] + ncas, ncore[1] + ncas)
        mocas = (mo_coeff[0][:,ncore[0]:nocc[0]], mo_coeff[1][:,ncore[1]:nocc[1]])
        if isinstance(ci, (list, tuple, RANGE_TYPE)):
            sscas = numpy.array([fci.spin_op.spin_square(c, ncas, nelecas, mocas, ovlp)[0]
                                 for c in ci])
        else:
            sscas = fci.spin_op.spin_square(ci, ncas, nelecas, mocas, ovlp)[0]
        mocore = (mo_coeff[0][:,:ncore[0]], mo_coeff[1][:,:ncore[1]])
        sscore = casscf._scf.spin_square(mocore, ovlp)[0]
        logger.debug(casscf, 'S^2 of core %s  S^2 of cas %s', sscore, sscas)
        ss = sscas+sscore
        s = numpy.sqrt(ss+.25) - .5
        return ss, s*2+1

# A tag to label the derived MCSCF class
class StateAverageMCSCFSolver:
    pass

def state_average(casscf, weights=(0.5,0.5), wfnsym=None):
    ''' State average over the energy.  The energy functional is
    E = w1<psi1|H|psi1> + w2<psi2|H|psi2> + ...

    Note we may need change the FCI solver to

    mc.fcisolver = fci.solver(mol, False)

    before calling state_average_(mc), to mix the singlet and triplet states

    MRH, 04/08/2019: Instead of turning casscf._finalize into an instance attribute
    that points to the previous casscf object, I'm going to make a whole new child class.
    This will have the added benefit of making state_average and state_average_
    actually behave differently for the first time (until now they *both* modified the
    casscf object inplace). I'm also going to assign the weights argument as a member
    of the mc child class because an accurate second-order CASSCF algorithm for state-averaged
    calculations requires that the gradient and Hessian be computed for CI vectors of each root
    individually and then multiplied by that root's weight. The second derivatives computed
    by newton_casscf.py need to be extended to state-averaged calculations in order to be
    used as intermediates for calculations of the gradient of a single root in the context
    of the SA-CASSCF method; see: Mol. Phys. 99, 103 (2001).
    '''
    assert (abs(sum(weights)-1) < 1e-3)
    fcisolver = casscf.fcisolver

    # No recursion is allowed!
    if isinstance (fcisolver, StateAverageFCISolver):
        fcisolver.nroots = len(weights)
        fcisolver.weights = weights
    else:
        fcisolver = lib.set_class(StateAverageFCISolver(fcisolver, weights, wfnsym),
                                  (StateAverageFCISolver, fcisolver.__class__))
        fcisolver_cls = fcisolver.__class__
        if getattr(fcisolver, 'spin_square', None):
            def spin_square(self, ci0, norb, nelec, *args, **kwargs):
                ss, multip = self.states_spin_square(ci0, norb, nelec, *args, **kwargs)
                weights = self.weights
                return numpy.dot(ss, weights), numpy.dot(multip, weights)

            def states_spin_square(self, ci0, norb, nelec, *args, **kwargs):
                fcibase = super(StateAverageFCISolver, self)
                s = [fcibase.spin_square(ci0[i], norb, nelec, *args, **kwargs)
                     for i, wi in enumerate(self.weights)]
                return [x[0] for x in s], [x[1] for x in s]

            fcisolver_cls.spin_square = spin_square
            fcisolver_cls.states_spin_square = states_spin_square

    return _state_average_mcscf_solver(casscf, fcisolver)

class StateAverageFCISolver:
    __name_mixin__ = 'StateAverage'

    _keys = {'weights', 'e_states'}

    def __init__(self, fcibase, weights, wfnsym):
        self.__dict__.update (fcibase.__dict__)
        self.nroots = len(weights)
        self.weights = weights
        if wfnsym is not None:
            self.wfnsym = wfnsym
        self.e_states = [None]
        # MRH 09/09/2022: I turned the _base_class property into an
        # attribute to prevent conflict with fix_spin_ dynamic class
        self._base_class = fcibase.__class__

    def undo_state_average(self):
        obj = lib.view(self, lib.drop_class(self.__class__, StateAverageFCISolver))
        del obj.weights
        del obj.e_states
        return obj

    def dump_flags(self, verbose=None):
        super().dump_flags(verbose)
        log = logger.new_logger(self, verbose)
        log.info('State-average over %d states with weights %s',
                 len(self.weights), self.weights)
        return self

    def kernel(self, h1, h2, norb, nelec, ci0=None, **kwargs):
        if 'nroots' not in kwargs:
            kwargs['nroots'] = self.nroots

        fcibase = super()
        # call fcibase_class.kernel function because the attribute orbsym
        # is available in self but undefined in fcibase object
        e, c = fcibase.kernel(h1, h2, norb, nelec, ci0=ci0,
                              wfnsym=self.wfnsym, **kwargs)
        self.e_states = e

        log = logger.new_logger(self, kwargs.get('verbose'))
        if log.verbose >= logger.DEBUG:
            if getattr(fcibase, 'spin_square', None):
                ss = self.states_spin_square(c, norb, nelec)[0]
                for i, ei in enumerate(e):
                    log.debug('state %d  E = %.15g S^2 = %.7f', i, ei, ss[i])
            else:
                for i, ei in enumerate(e):
                    log.debug('state %d  E = %.15g', i, ei)
        return numpy.einsum('i,i->', e, self.weights), c

    def approx_kernel(self, h1, h2, norb, nelec, ci0=None, **kwargs):
        fcibase = super()
        if hasattr(fcibase, 'approx_kernel'):
            e, c = fcibase.approx_kernel(h1, h2, norb, nelec,
                                         ci0=ci0, nroots=self.nroots,
                                         wfnsym=self.wfnsym, **kwargs)
        else:
            e, c = fcibase.kernel(h1, h2, norb, nelec, ci0=ci0,
                                  nroots=self.nroots, wfnsym=self.wfnsym, **kwargs)
        return numpy.einsum('i,i->', e, self.weights), c

    def states_make_rdm1(self, ci0, norb, nelec, *args, **kwargs):
        fcibase = super()
        dm1 = [fcibase.make_rdm1(c, norb, nelec, *args, **kwargs) for c in ci0]
        return dm1

    def make_rdm1(self, ci0, norb, nelec, *args, **kwargs):
        return sum ([w * dm for w, dm in zip(self.weights,
                                             self.states_make_rdm1(ci0, norb, nelec, *args, **kwargs))])

    def states_make_rdm1s(self, ci0, norb, nelec, *args, **kwargs):
        fcibase = super()
        dm1a = []
        dm1b = []
        for c in ci0:
            dm1s = fcibase.make_rdm1s(c, norb, nelec, *args, **kwargs)
            dm1a.append (dm1s[0])
            dm1b.append (dm1s[1])
        return dm1a, dm1b

    def make_rdm1s(self, ci0, norb, nelec, *args, **kwargs):
        dm1s = self.states_make_rdm1s(ci0, norb, nelec, *args, **kwargs)
        dm1s = numpy.einsum ('r,srpq->spq', self.weights, dm1s)
        return dm1s[0], dm1s[1]

    def states_make_rdm12(self, ci0, norb, nelec, *args, **kwargs):
        fcibase = super()
        rdm1 = []
        rdm2 = []
        for c in ci0:
            dm1, dm2 = fcibase.make_rdm12(c, norb, nelec, *args, **kwargs)
            rdm1.append (dm1)
            rdm2.append (dm2)
        return rdm1, rdm2

    def make_rdm12(self, ci0, norb, nelec, *args, **kwargs):
        rdm1, rdm2 = self.states_make_rdm12(ci0, norb, nelec, *args, **kwargs)
        rdm1 = numpy.einsum ('r,rpq->pq', self.weights, rdm1)
        rdm2 = numpy.einsum ('r,rpqst->pqst', self.weights, rdm2)
        return rdm1, rdm2

    def states_make_rdm12s(self, ci0, norb, nelec, *args, **kwargs):
        fcibase = super()
        dm1a, dm1b = [], []
        dm2aa, dm2ab, dm2bb = [], [], []
        for c in ci0:
            dm1s, dm2s = fcibase.make_rdm12s(c, norb, nelec, *args, **kwargs)
            dm1a.append(dm1s[0])
            dm1b.append(dm1s[1])
            dm2aa.append(dm2s[0])
            dm2ab.append(dm2s[1])
            dm2bb.append(dm2s[2])
        return (dm1a, dm1b), (dm2aa, dm2ab, dm2bb)

    def make_rdm12s(self, ci0, norb, nelec, *args, **kwargs):
        rdm1s, rdm2s = self.states_make_rdm12s(ci0, norb, nelec, *args, **kwargs)
        rdm1s = numpy.einsum ('r,srpq->spq', self.weights, rdm1s)
        rdm2s = numpy.einsum ('r,srpqtu->spqtu', self.weights, rdm2s)
        return rdm1s, rdm2s

    def states_trans_rdm12 (self, ci1, ci0, norb, nelec, *args, **kwargs):
        fcibase = super()
        tdm1 = []
        tdm2 = []
        for c1, c0 in zip (ci1, ci0):
            dm1, dm2 = fcibase.trans_rdm12 (c1, c0, norb, nelec)
            tdm1.append (dm1)
            tdm2.append (dm2)
        return tdm1, tdm2

    def trans_rdm12 (self, ci1, ci0, norb, nelec, *args, **kwargs):
        tdm1, tdm2 = self.states_trans_rdm12 (ci1, ci0, norb, nelec, *args, **kwargs)
        tdm1 = numpy.einsum ('r,rpq->pq', self.weights, tdm1)
        tdm2 = numpy.einsum ('r,rpqst->pqst', self.weights, tdm2)
        return tdm1, tdm2

def _state_average_mcscf_solver(casscf, fcisolver):
    '''A common routine for function state_average and state_average_mix to
    generate state-average MCSCF solver.
    '''
    if isinstance (casscf, StateAverageMCSCFSolver):
        casscf = casscf.undo_state_average()

    return lib.set_class(StateAverageMCSCF(casscf, fcisolver),
                         (StateAverageMCSCF, casscf.__class__))

class StateAverageMCSCF(StateAverageMCSCFSolver):
    __name_mixin__ = 'StateAverage'

    def __init__(self, my_mc, fcisolver):
        self.__dict__.update (my_mc.__dict__)
        self.fcisolver = fcisolver

    def undo_state_average(self):
        obj = lib.view(self, lib.drop_class(self.__class__, StateAverageMCSCF))
        if isinstance(self.fcisolver, StateAverageFCISolver):
            obj.fcisolver = self.fcisolver.undo_state_average()
        return obj

    @property
    def _base_class (self):
        ''' for convenience; this is equal to mcscfbase_class '''
        return self.__class__.__bases__[1]

    @property
    def weights (self):
        ''' I want these to be accessible but not separable from fcisolver.weights '''
        return self.fcisolver.weights

    @weights.setter
    def weights (self, x):
        self.fcisolver.weights = x
        return self.fcisolver.weights

    @property
    def e_average(self):
        return numpy.dot(self.fcisolver.weights, self.fcisolver.e_states)

    @property
    def e_states(self):
        return self.fcisolver.e_states

    def _finalize(self):
        super()._finalize()
        # Do not overwrite self.e_tot because .e_tot needs to be used in
        # geometry optimization. self.e_states can be used to access the
        # energy of each state
        #self.e_tot = self.fcisolver.e_states
        logger.note(self, 'CASCI state-averaged energy = %.15g', self.e_average)
        logger.note(self, 'CASCI energy for each state')
        if getattr(self.fcisolver, 'states_spin_square', None):
            ss = self.fcisolver.states_spin_square(self.ci, self.ncas,
                                                   self.nelecas)[0]
            for i, ei in enumerate(self.e_states):
                logger.note(self, '  State %d weight %g  E = %.15g S^2 = %.7f',
                            i, self.weights[i], ei, ss[i])
        else:
            for i, ei in enumerate(self.e_states):
                logger.note(self, '  State %d weight %g  E = %.15g',
                            i, self.weights[i], ei)
        return self

    def nuc_grad_method (self, state=None):
        if callable (getattr (self, '_state_average_nuc_grad_method', None)):
            return self._state_average_nuc_grad_method (state=state)
        else: # Avoid messing up state-average CASCI
            return self._base_class.nuc_grad_method (self)

    Gradients = nuc_grad_method

def state_average_(casscf, weights=(0.5,0.5), wfnsym=None):
    ''' Inplace version of state_average '''
    sacasscf = state_average (casscf, weights, wfnsym)
    casscf.__class__ = sacasscf.__class__
    casscf.__dict__ = sacasscf.__dict__
    return casscf


def state_specific_(casscf, state=1, wfnsym=None):
    '''For excited state

    Kwargs:
        state : int
        0 for ground state; 1 for first excited state.
    '''
    fcisolver = casscf.fcisolver
    if isinstance(fcisolver, StateSpecificFCISolver):
        fcisolver.nroots = state+1
        fcisolver._civec = None
        if wfnsym is not None:
            fcisolver.wfnsym = wfnsym
    elif isinstance(fcisolver, StateAverageFCISolver):
        fcisolver = fcisolver.undo_state_average()
    else:
        fcisolver = lib.set_class(StateSpecificFCISolver(fcisolver, state, wfnsym),
                                  (StateSpecificFCISolver, fcisolver.__class__))
    casscf.fcisolver = fcisolver
    return casscf
state_specific = state_specific_

class StateSpecificFCISolver:
    __name_mixin__ = 'StateSpecific'

    _keys = {'state', 'nroots'}

    def __init__(self, fcibase, state, wfnsym):
        self.__dict__.update(fcibase.__dict__)
        self.state = state
        self.nroots = state+1
        self._civec = None
        if wfnsym is not None:
            self.wfnsym = wfnsym

    def undo_state_specific(self):
        obj = lib.view(self, lib.drop_class(self.__class__, StateSpecificFCISolver))
        del obj._civec
        return obj

    def kernel(self, h1, h2, norb, nelec, ci0=None, **kwargs):
        if self._civec is not None:
            ci0 = self._civec
        fcibase = super()
        e, c = fcibase.kernel(h1, h2, norb, nelec, ci0=ci0,
                              nroots=self.nroots, wfnsym=self.wfnsym, **kwargs)
        state = self.state
        if state == 0:
            e = [e]
            c = [c]
        self._civec = c
        log = logger.new_logger(self, kwargs.get('verbose'))
        if log.verbose >= logger.DEBUG:
            if getattr(fcibase, 'spin_square', None):
                ss = fcibase.spin_square(c[state], norb, nelec)
                log.debug('state %d  E = %.15g S^2 = %.7f',
                          state, e[state], ss[0])
            else:
                log.debug('state %d  E = %.15g', state, e[state])
        return e[state], c[state]

    def approx_kernel(self, h1, h2, norb, nelec, ci0=None, **kwargs):
        if self._civec is not None:
            ci0 = self._civec
        fcibase = super()
        if hasattr(fcibase, 'approx_kernel'):
            e, c = fcibase.approx_kernel(h1, h2, norb, nelec,
                                         ci0=ci0, nroots=self.nroots,
                                         wfnsym=self.wfnsym, **kwargs)
        else:
            e, c = fcibase.kernel(h1, h2, norb, nelec, ci0=ci0,
                                  nroots=self.nroots, wfnsym=self.wfnsym, **kwargs)
        state = self.state
        if state == 0:
            self._civec = [c]
            return e, c
        else:
            self._civec = c
            return e[state], c[state]

class StateAverageMixFCISolver_solver_args:
    def __init__(self, data):
        self._data = data
    def __getitem__(self, key): # Handle data = None
        try:
            return self._data[key]
        except TypeError as e:
            assert (self._data is None), e
            return None
class StateAverageMixFCISolver_state_args (StateAverageMixFCISolver_solver_args):
    pass

class StateAverageMixFCISolver(StateAverageFCISolver):
    __name_mixin__ = 'StateAverageMix'

    _keys = {'weights','e_states','fcisolvers'}

    _solver_args = StateAverageMixFCISolver_solver_args
    _state_args = StateAverageMixFCISolver_state_args

    def __init__(self, fcisolvers, weights):
        self.__dict__.update(fcisolvers[0].__dict__)
        self.nroots = len(weights)
        self.weights = weights
        self.e_states = [None]
        self.fcisolvers = fcisolvers

    def undo_state_average(self):
        obj = lib.view(self, lib.drop_class(self.__class__, StateAverageMixFCISolver))
        del obj.weights
        del obj.e_states
        del obj.fcisolvers
        return obj

    @property
    def _base_class (self):
        return self.fcisolvers[0].__base__

    # MRH 06/24/2020: I need these functions in newton_casscf!
    # TODO: handle things like linkstr somehow (variables that
    # have to be different for different solvers or ci vecs)
    def _loop_solver(self, *args, **kwargs):
        _solver_args = self._solver_args
        _state_args = self._state_args
        p0 = 0
        for ix, solver in enumerate (self.fcisolvers):
            my_args = []
            for arg in args:
                if isinstance (arg, _state_args):
                    my_arg = arg[p0:p0+solver.nroots]
                    if solver.nroots == 1 and my_arg is not None: my_arg = my_arg[0]
                    my_args.append (my_arg)
                elif isinstance (arg, _solver_args):
                    my_args.append (arg[ix])
                else:
                    my_args.append (arg)
            my_kwargs = {}
            for key, item in kwargs.items ():
                if isinstance (item, _state_args):
                    my_arg = item[p0:p0+solver.nroots]
                    if solver.nroots == 1 and my_arg is not None: my_arg = my_arg[0]
                    my_kwargs[key] = my_arg
                elif isinstance (item, _solver_args):
                    my_kwargs[key] = item[ix]
                else:
                    my_kwargs[key] = item
            yield solver, my_args, my_kwargs
            p0 += solver.nroots

    def _loop_civecs(self, *args, **kwargs):
        _solver_args = self._solver_args
        _state_args = self._state_args
        p0 = 0
        for i, solver in enumerate (self.fcisolvers):
            for j in range(p0, p0+solver.nroots):
                my_args = []
                for arg in args:
                    if isinstance (arg, _state_args):
                        my_args.append (arg[j])
                    elif isinstance (arg, _solver_args):
                        my_args.append (arg[i])
                    else:
                        my_args.append (arg)
                my_kwargs = {}
                for key, item in kwargs.items ():
                    if isinstance (item, _state_args):
                        my_kwargs[key] = item[j]
                    elif isinstance (item, _solver_args):
                        my_kwargs[key] = item[i]
                    else:
                        my_kwargs[key] = item
                yield solver, my_args, my_kwargs
            p0 += solver.nroots

    def _get_nelec(self, solver, nelec):
        # FCISolver does not need this function. Some external solver may not
        # have the function to handle nelec and spin
        # MRH 06/24/2020: Yes, FCISolver DOES need this function!
        if solver.spin is not None:
            nelec = numpy.sum(nelec)
            nelec = (nelec+solver.spin)//2, (nelec-solver.spin)//2
        return nelec

    def _collect(self, fname, *args, **kwargs):
        for solver, args, kwargs in self._loop_civecs(*args, **kwargs):
            fn = getattr(solver, fname)
            yield fn(*args, **kwargs)

    def kernel(self, h1, h2, norb, nelec, ci0=None, verbose=0, **kwargs):
        # Note self.orbsym is initialized lazily in mc1step_symm.kernel function
        _state_args = self._state_args
        log = logger.new_logger(self, verbose)
        es = []
        cs = []
        for solver, my_args, my_kwargs in self._loop_solver(_state_args (ci0)):
            c0 = my_args[0]
            e, c = solver.kernel(h1, h2, norb, self._get_nelec(solver, nelec), ci0=c0,
                                 orbsym=self.orbsym, verbose=log, **kwargs)
            if solver.nroots == 1:
                es.append(e)
                cs.append(c)
            else:
                es.extend(e)
                cs.extend(c)
        self.e_states = es
        self.converged = numpy.all(getattr(sol, 'converged', True)
                                   for sol in self.fcisolvers)

        if log.verbose >= logger.DEBUG:
            if all(getattr(solver, 'spin_square', None) for solver in self.fcisolvers):
                ss = self.states_spin_square(cs, norb, nelec)[0]
                for i, ei in enumerate(es):
                    log.debug('state %d  E = %.15g S^2 = %.7f', i, ei, ss[i])
            else:
                for i, ei in enumerate(es):
                    log.debug('state %d  E = %.15g', i, ei)
        return numpy.einsum('i,i', numpy.array(es), self.weights), cs

    def approx_kernel(self, h1, h2, norb, nelec, ci0=None, **kwargs):
        _state_args = self._state_args
        es = []
        cs = []
        for ix, (solver, my_args, my_kwargs) in enumerate (self._loop_solver(_state_args (ci0))):
            c0 = my_args[0]
            if hasattr(solver, 'approx_kernel'):
                e, c = solver.approx_kernel(h1, h2, norb, self._get_nelec(solver, nelec), ci0=c0,
                                            orbsym=self.orbsym, **kwargs)
            else:
                e, c = solver.kernel(h1, h2, norb, self._get_nelec(solver, nelec), ci0=c0,
                                     orbsym=self.orbsym, **kwargs)
            if solver.nroots == 1:
                es.append(e)
                cs.append(c)
            else:
                es.extend(e)
                cs.extend(c)
        return numpy.einsum('i,i->', es, self.weights), cs

    def states_make_rdm1 (self, ci0, norb, nelec, link_index=None, **kwargs):
        _solver_args = self._solver_args
        _state_args = self._state_args
        ci0 = _state_args (ci0)
        link_index = _solver_args (link_index)
        nelec = _solver_args ([self._get_nelec (solver, nelec) for solver in self.fcisolvers])
        return [dm for dm in self._collect ('make_rdm1', ci0, norb, nelec, link_index=link_index, **kwargs)]

    def make_rdm1(self, ci0, norb, nelec, link_index=None, **kwargs):
        dm1 = self.states_make_rdm1 (ci0, norb, nelec, link_index=link_index, **kwargs)
        return numpy.einsum ('r,rpq->pq', self.weights, dm1)

    def states_make_rdm1s (self, ci0, norb, nelec, link_index=None, **kwargs):
        _solver_args = self._solver_args
        _state_args = self._state_args
        ci0 = _state_args (ci0)
        link_index = _solver_args (link_index)
        nelec = _solver_args ([self._get_nelec (solver, nelec) for solver in self.fcisolvers])
        dm1a = []
        dm1b = []
        for dm1s in self._collect ('make_rdm1s', ci0, norb, nelec, link_index=link_index, **kwargs):
            dm1a.append (dm1s[0])
            dm1b.append (dm1s[1])
        return dm1a, dm1b

    def make_rdm1s(self, ci0, norb, nelec, link_index=None, **kwargs):
        dm1a, dm1b = self.states_make_rdm1s (ci0, norb, nelec, link_index=link_index, **kwargs)
        dm1s = numpy.einsum ('r,srpq->spq', self.weights, [dm1a, dm1b])
        return dm1s[0], dm1s[1]

    def states_make_rdm12 (self, ci0, norb, nelec, link_index=None, **kwargs):
        _solver_args = self._solver_args
        _state_args = self._state_args
        ci0 = _state_args (ci0)
        link_index = _solver_args (link_index)
        nelec = _solver_args ([self._get_nelec (solver, nelec) for solver in self.fcisolvers])
        rdm1 = []
        rdm2 = []
        for dm1, dm2 in self._collect ('make_rdm12', ci0, norb, nelec, link_index=link_index, **kwargs):
            rdm1.append (dm1)
            rdm2.append (dm2)
        return rdm1, rdm2

    def make_rdm12(self, ci0, norb, nelec, link_index=None, **kwargs):
        rdm1, rdm2 = self.states_make_rdm12 (ci0, norb, nelec, link_index=link_index, **kwargs)
        rdm1 = numpy.einsum ('r,rpq->pq', self.weights, rdm1)
        rdm2 = numpy.einsum ('r,rpqst->pqst', self.weights, rdm2)
        return rdm1, rdm2

    def states_make_rdm12s(self, ci0, norb, nelec, link_index=None, **kwargs):
        _solver_args = self._solver_args
        _state_args = self._state_args
        ci0 = _state_args (ci0)
        link_index = _solver_args (link_index)
        nelec = _solver_args ([self._get_nelec (solver, nelec) for solver in self.fcisolvers])
        dm1a, dm1b = [], []
        dm2aa, dm2ab, dm2bb = [], [], []
        for dm1s, dm2s in self._collect ('make_rdm12s', ci0, norb, nelec, link_index=link_index, **kwargs):
            dm1a.append(dm1s[0])
            dm1b.append(dm1s[1])
            dm2aa.append(dm2s[0])
            dm2ab.append(dm2s[1])
            dm2bb.append(dm2s[2])
        return (dm1a, dm1b), (dm2aa, dm2ab, dm2bb)

    def make_rdm12s(self, ci0, norb, nelec, link_index=None, **kwargs):
        rdm1s, rdm2s = self.states_make_rdm12s(ci0, norb, nelec, link_index=link_index, **kwargs)
        rdm1s = numpy.einsum ('r,srpq->spq', self.weights, rdm1s)
        rdm2s = numpy.einsum ('r,srpqtu->spqtu', self.weights, rdm2s)
        return rdm1s, rdm2s

    # TODO: linkstr support
    def states_trans_rdm12 (self, ci1, ci0, norb, nelec, link_index=None, **kwargs):
        _solver_args = self._solver_args
        _state_args = self._state_args
        ci1 = _state_args (ci1)
        ci0 = _state_args (ci0)
        link_index = _solver_args (link_index)
        nelec = _solver_args ([self._get_nelec (solver, nelec) for solver in self.fcisolvers])
        tdm1 = []
        tdm2 = []
        for dm1, dm2 in self._collect ('trans_rdm12', ci1, ci0, norb, nelec, link_index=link_index, **kwargs):
            tdm1.append (dm1)
            tdm2.append (dm2)
        return tdm1, tdm2

    def trans_rdm12 (self, ci1, ci0, norb, nelec, link_index=None, **kwargs):
        tdm1, tdm2 = self.states_trans_rdm12 (ci1, ci0, norb, nelec, link_index=link_index, **kwargs)
        tdm1 = numpy.einsum ('r,rpq->pq', self.weights, tdm1)
        tdm2 = numpy.einsum ('r,rpqst->pqst', self.weights, tdm2)
        return tdm1, tdm2

    spin_square = None
    large_ci = None
    transform_ci_for_orbital_rotation = None

def state_average_mix(casscf, fcisolvers, weights=(0.5,0.5)):
    '''State-average CASSCF over multiple FCI solvers.
    '''
    nroots = sum(solver.nroots for solver in fcisolvers)
    assert (nroots == len(weights))

    fcisolver = lib.set_class(StateAverageMixFCISolver(fcisolvers, weights),
                              (StateAverageMixFCISolver, fcisolvers[0].__class__))
    fcisolver_cls = fcisolver.__class__

    has_spin_square = all(getattr(solver, 'spin_square', None)
                          for solver in fcisolvers)
    has_large_ci = all(getattr(solver, 'large_ci', None)
                       for solver in fcisolvers)
    has_transform_ci = all(getattr(solver, 'transform_ci_for_orbital_rotation', None)
                           for solver in fcisolvers)

    if has_spin_square:
        def spin_square(self, ci0, norb, nelec, *args, **kwargs):
            ss, multip = self.states_spin_square(ci0, norb, nelec, *args, **kwargs)
            weights = self.weights
            return numpy.dot(ss, weights), numpy.dot(multip, weights)

        def states_spin_square(self, ci0, norb, nelec, *args, **kwargs):
            _solver_args = self._solver_args
            _state_args = self._state_args
            ci0 = _state_args (ci0)
            nelec = _solver_args ([self._get_nelec (solver, nelec) for solver in self.fcisolvers])
            res = list(self._collect('spin_square', ci0, norb, nelec, *args, **kwargs))
            ss = [x[0] for x in res]
            multip = [x[1] for x in res]
            return ss, multip

        fcisolver_cls.spin_square = spin_square
        fcisolver_cls.states_spin_square = states_spin_square

    if has_large_ci:
        def states_large_ci(self, fcivec, norb, nelec, *args, **kwargs):
            _solver_args = self._solver_args
            _state_args = self._state_args
            fcivec = _state_args (fcivec)
            nelec = _solver_args ([self._get_nelec (solver, nelec) for solver in self.fcisolvers])
            return list(self._collect('large_ci', fcivec, norb, nelec, *args, **kwargs))

        fcisolver_cls.states_large_ci = states_large_ci

    if has_transform_ci:
        def states_transform_ci_for_orbital_rotation(self, fcivec, norb, nelec,
                                                     *args, **kwargs):
            _solver_args = self._solver_args
            _state_args = self._state_args
            fcivec = _state_args (fcivec)
            nelec = _solver_args ([self._get_nelec (solver, nelec) for solver in self.fcisolvers])
            return list(self._collect('transform_ci_for_orbital_rotation',
                                      fcivec, norb, nelec, *args, **kwargs))

        fcisolver_cls.states_transform_ci_for_orbital_rotation = states_transform_ci_for_orbital_rotation

    mc = _state_average_mcscf_solver(casscf, fcisolver)
    return mc

def state_average_mix_(casscf, fcisolvers, weights=(0.5,0.5)):
    ''' Inplace version of state_average '''
    sacasscf = state_average_mix(casscf, fcisolvers, weights)
    casscf.__class__ = sacasscf.__class__
    casscf.__dict__ = sacasscf.__dict__
    return casscf


<<<<<<< HEAD
del (BASE, MAP2HF_TOL)


if __name__ == '__main__':
    from pyscf import mcscf
    from pyscf.tools import ring

    mol = gto.M(verbose=0,
                output=None,
                atom=[['H', c] for c in ring.make(6, 1.2)],
                basis='6-31g')

    m = scf.RHF(mol)
    ehf = m.scf()

    mc = mcscf.CASSCF(m, 6, 6)
    mc.verbose = 4
    emc, e_ci, fcivec, mo, mo_energy = mc.mc1step()
    print(ehf, emc, emc-ehf)
    print(emc - -3.272089958)

    rdm1 = make_rdm1(mc, mo, fcivec)
    rdm1, rdm2 = make_rdm12(mc, mo, fcivec)
    print(rdm1)

    mo1 = cas_natorb(mc)[0]
    numpy.set_printoptions(2)
    print(reduce(numpy.dot, (mo1[:,:6].T, mol.intor('int1e_ovlp_sph'),
                             mo[:,:6])))

# state average
    mol.atom = [
        ['O', ( 0., 0.    , 0.   )],
        ['H', ( 0., -0.757, 0.587)],
        ['H', ( 0., 0.757 , 0.587)],]
    mol.basis = '6-31g'
    mol.symmetry = 1
    mol.build()

    m = scf.RHF(mol)
    ehf = m.scf()


    mc = mcscf.CASSCF(m, 4, 4)
    mc.verbose = 4
    mc.fcisolver = fci.solver(mol, False) # to mix the singlet and triplet
    mc = state_average_(mc, (.64,.36))
    emc, e_ci, fcivec, mo, mo_energy = mc.mc1step()[:5]
    mc = mcscf.CASCI(m, 4, 4)
    emc = mc.casci(mo)[0]
    print(ehf, emc, emc-ehf)
    print(emc - -76.003352190262532)

    mc = mcscf.CASSCF(m, 4, 4)
    mc.verbose = 4
    mc = state_average_(mc, (.64,.36))
    emc, e_ci, fcivec, mo, mo_energy = mc.mc1step()[:5]
    mc = mcscf.CASCI(m, 4, 4)
    emc = mc.casci(mo)[0]
    print(ehf, emc, emc-ehf)
    print(emc - -75.982520334896776)


    mc = mcscf.CASSCF(m, 4, 4)
    mc.verbose = 4
    mc = state_specific_(mc, 2)
    emc = mc.kernel()[0]
=======
del (BASE, MAP2HF_TOL)
>>>>>>> 7e6d9409
<|MERGE_RESOLUTION|>--- conflicted
+++ resolved
@@ -1515,74 +1515,4 @@
     return casscf
 
 
-<<<<<<< HEAD
-del (BASE, MAP2HF_TOL)
-
-
-if __name__ == '__main__':
-    from pyscf import mcscf
-    from pyscf.tools import ring
-
-    mol = gto.M(verbose=0,
-                output=None,
-                atom=[['H', c] for c in ring.make(6, 1.2)],
-                basis='6-31g')
-
-    m = scf.RHF(mol)
-    ehf = m.scf()
-
-    mc = mcscf.CASSCF(m, 6, 6)
-    mc.verbose = 4
-    emc, e_ci, fcivec, mo, mo_energy = mc.mc1step()
-    print(ehf, emc, emc-ehf)
-    print(emc - -3.272089958)
-
-    rdm1 = make_rdm1(mc, mo, fcivec)
-    rdm1, rdm2 = make_rdm12(mc, mo, fcivec)
-    print(rdm1)
-
-    mo1 = cas_natorb(mc)[0]
-    numpy.set_printoptions(2)
-    print(reduce(numpy.dot, (mo1[:,:6].T, mol.intor('int1e_ovlp_sph'),
-                             mo[:,:6])))
-
-# state average
-    mol.atom = [
-        ['O', ( 0., 0.    , 0.   )],
-        ['H', ( 0., -0.757, 0.587)],
-        ['H', ( 0., 0.757 , 0.587)],]
-    mol.basis = '6-31g'
-    mol.symmetry = 1
-    mol.build()
-
-    m = scf.RHF(mol)
-    ehf = m.scf()
-
-
-    mc = mcscf.CASSCF(m, 4, 4)
-    mc.verbose = 4
-    mc.fcisolver = fci.solver(mol, False) # to mix the singlet and triplet
-    mc = state_average_(mc, (.64,.36))
-    emc, e_ci, fcivec, mo, mo_energy = mc.mc1step()[:5]
-    mc = mcscf.CASCI(m, 4, 4)
-    emc = mc.casci(mo)[0]
-    print(ehf, emc, emc-ehf)
-    print(emc - -76.003352190262532)
-
-    mc = mcscf.CASSCF(m, 4, 4)
-    mc.verbose = 4
-    mc = state_average_(mc, (.64,.36))
-    emc, e_ci, fcivec, mo, mo_energy = mc.mc1step()[:5]
-    mc = mcscf.CASCI(m, 4, 4)
-    emc = mc.casci(mo)[0]
-    print(ehf, emc, emc-ehf)
-    print(emc - -75.982520334896776)
-
-
-    mc = mcscf.CASSCF(m, 4, 4)
-    mc.verbose = 4
-    mc = state_specific_(mc, 2)
-    emc = mc.kernel()[0]
-=======
-del (BASE, MAP2HF_TOL)
->>>>>>> 7e6d9409
+del (BASE, MAP2HF_TOL)