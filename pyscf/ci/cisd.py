#!/usr/bin/env python
# Copyright 2014-2021 The PySCF Developers. All Rights Reserved.
#
# Licensed under the Apache License, Version 2.0 (the "License");
# you may not use this file except in compliance with the License.
# You may obtain a copy of the License at
#
#     http://www.apache.org/licenses/LICENSE-2.0
#
# Unless required by applicable law or agreed to in writing, software
# distributed under the License is distributed on an "AS IS" BASIS,
# WITHOUT WARRANTIES OR CONDITIONS OF ANY KIND, either express or implied.
# See the License for the specific language governing permissions and
# limitations under the License.
#
# Author: Qiming Sun <osirpt.sun@gmail.com>
#

'''
Solve CISD equation  H C = C e  where e = E_HF + E_CORR
'''


from functools import reduce
import numpy
from pyscf import lib
from pyscf.lib import logger
from pyscf.cc import ccsd
from pyscf.cc import ccsd_rdm
from pyscf.fci import cistring
from pyscf import __config__

BLKMIN = getattr(__config__, 'ci_cisd_blkmin', 4)


def kernel(myci, eris, ci0=None, max_cycle=50, tol=1e-8, verbose=logger.INFO):
    '''
    Run CISD calculation.

    Args:
        myci : CISD (inheriting) object
        eris : ccsd._ChemistsERIs (inheriting) object (poss diff for df)
            Contains the various (pq|rs) integrals needed.

    Kwargs:
        ci0 : (List of) numpy array(s) (if None it will set)
            Initial guess for CISD coeffs.
        max_cycle : integer
            Maximum number of iterations to converge to CISD solution.
            If not converged before, calculation stops without having
            converged.
        tol : float
            Convergence tolerance.
        verbose : integer
            Level of output (roughly: the higher, the more output).

    Returns:
        conv : bool
            Is it converged?
        ecisd : List of floats or float
            The lowest :attr:`myci.nroots` eigenvalues.
        ci : List of 1D arrays or 1D array
            The lowest :attr:`myci.nroots` eigenvectors.
    '''
    log = logger.new_logger(myci, verbose)
    diag = myci.make_diagonal(eris)
    # Note that ehf is not the HF energy (see `make_diagonal`).
    ehf = diag[0]
    diag -= ehf

    if ci0 is None:
        ci0 = myci.get_init_guess(eris=eris, nroots=myci.nroots, diag=diag)[1]

    def op(xs):
        return [myci.contract(x, eris) for x in xs]

    def precond(x, e, *args):
        diagd = diag - (e-myci.level_shift)
        diagd[abs(diagd)<1e-8] = 1e-8
        return x / diagd

    if myci._dot is not None:
        nmo = myci.nmo
        nocc = myci.nocc
        def cisd_dot(x1, x2):
            return myci._dot(x1, x2, nmo, nocc)
    else:
        cisd_dot = numpy.dot

    conv, ecisd, ci = lib.davidson1(op, ci0, precond, tol=tol,
                                    max_cycle=max_cycle, max_space=myci.max_space,
                                    lindep=myci.lindep, dot=cisd_dot,
                                    nroots=myci.nroots, verbose=log)
    if myci.nroots == 1:
        conv = conv[0]
        ecisd = ecisd[0]
        ci = ci[0]
    return conv, ecisd, ci

def make_diagonal(myci, eris):
    '''
    Return diagonal of CISD hamiltonian in Slater determinant basis.

    Note that a constant has been substracted of all elements.
    The first element is the HF energy (minus the
    constant), the next elements are the diagonal elements with singly
    excited determinants (<D_i^a|H|D_i^a> within the constant), then
    doubly excited determinants (<D_ij^ab|H|D_ij^ab> within the
    constant).

    Args:
        myci : CISD (inheriting) object
        eris : ccsd._ChemistsERIs (inheriting) object (poss diff for df)
            Contains the various (pq|rs) integrals needed.

    Returns:
        numpy array (size: (1, 1 + #single excitations from HF det
                               + #double excitations from HF det))
            Diagonal elements of hamiltonian matrix within a constant,
            see above.
    '''
    # DO NOT use eris.mo_energy, it may differ to eris.fock.diagonal()
    mo_energy = eris.fock.diagonal()
    nmo = mo_energy.size
    jdiag = numpy.zeros((nmo,nmo))
    kdiag = numpy.zeros((nmo,nmo))
    nocc = eris.nocc
    nvir = nmo - nocc
    jdiag[:nocc,:nocc] = numpy.einsum('iijj->ij', eris.oooo)
    kdiag[:nocc,:nocc] = numpy.einsum('jiij->ij', eris.oooo)
    jdiag[:nocc,nocc:] = numpy.einsum('iijj->ij', eris.oovv)
    kdiag[:nocc,nocc:] = numpy.einsum('ijji->ij', eris.ovvo)
    if eris.vvvv is not None and len(eris.vvvv.shape) == 2:
        #:eris_vvvv = ao2mo.restore(1, eris.vvvv, nvir)
        #:jdiag1 = numpy.einsum('iijj->ij', eris_vvvv)
        diag_idx = numpy.arange(nvir)
        diag_idx = diag_idx * (diag_idx + 1) // 2 + diag_idx
        for i, ii in enumerate(diag_idx):
            jdiag[nocc+i,nocc:] = eris.vvvv[ii][diag_idx]

    jksum = (jdiag[:nocc,:nocc] * 2 - kdiag[:nocc,:nocc]).sum()
    # Note that ehf is not the HF energy.
    ehf = mo_energy[:nocc].sum() * 2 - jksum
    e_ia = lib.direct_sum('a-i->ia', mo_energy[nocc:], mo_energy[:nocc])
    e_ia -= jdiag[:nocc,nocc:] - kdiag[:nocc,nocc:]
    e1diag = ehf + e_ia
    e2diag = lib.direct_sum('ia+jb->ijab', e_ia, e_ia)
    e2diag += ehf
    e2diag += jdiag[:nocc,:nocc].reshape(nocc,nocc,1,1)
    e2diag -= jdiag[:nocc,nocc:].reshape(nocc,1,1,nvir)
    e2diag -= jdiag[:nocc,nocc:].reshape(1,nocc,nvir,1)
    e2diag += jdiag[nocc:,nocc:].reshape(1,1,nvir,nvir)
    return numpy.hstack((ehf, e1diag.reshape(-1), e2diag.reshape(-1)))

def contract(myci, civec, eris):
<<<<<<< HEAD
=======
    '''
    Application of CISD hamiltonian onto civec.

    Args:
        myci : CISD (inheriting) object
        civec : numpy array, same length as a CI vector.
        eris : ccsd._ChemistsERIs (inheriting) object (poss diff for df)
            Contains the various (pq|rs) integrals needed.

    Returns:
        numpy array, same length as a CI vector.
    '''
>>>>>>> 09834c8f
    time0 = logger.process_clock(), logger.perf_counter()
    log = logger.Logger(myci.stdout, myci.verbose)
    nocc = myci.nocc
    nmo = myci.nmo
    nvir = nmo - nocc
    c0, c1, c2 = myci.cisdvec_to_amplitudes(civec, nmo, nocc)

    t2 = myci._add_vvvv(c2, eris, t2sym='jiba')
    t2 *= .5  # due to t2+t2.transpose(1,0,3,2) in the end
    log.timer_debug1('vvvv', *time0)

    foo = eris.fock[:nocc,:nocc].copy()
    fov = eris.fock[:nocc,nocc:].copy()
    fvv = eris.fock[nocc:,nocc:].copy()

    t1  = fov * c0
    t1 += numpy.einsum('ib,ab->ia', c1, fvv)
    t1 -= numpy.einsum('ja,ji->ia', c1, foo)

    t2 += lib.einsum('kilj,klab->ijab', _cp(eris.oooo)*.5, c2)
    t2 += lib.einsum('ijac,bc->ijab', c2, fvv)
    t2 -= lib.einsum('kj,kiba->jiba', foo, c2)
    t2 += numpy.einsum('ia,jb->ijab', c1, fov)

    unit = nocc*nvir**2 + nocc**2*nvir*3 + 1
    max_memory = max(0, myci.max_memory - lib.current_memory()[0])
    blksize = min(nvir, max(BLKMIN, int(max_memory*.9e6/8/unit)))
    log.debug1('max_memory %d MB,  nocc,nvir = %d,%d  blksize = %d',
               max_memory, nocc, nvir, blksize)
    for p0, p1 in lib.prange(0, nvir, blksize):
        eris_oVoV = _cp(_cp(eris.oovv[:,:,p0:p1]).transpose(0,2,1,3))
        tmp = lib.einsum('kbjc,ikca->jiba', eris_oVoV, c2)
        t2[:,:,p0:p1] -= tmp*.5
        t2[:,:,p0:p1] -= tmp.transpose(1,0,2,3)
        tmp = None

        eris_ovvo = _cp(eris.ovvo[:,p0:p1])
        t2[:,:,p0:p1] += eris_ovvo.transpose(0,3,1,2) * (c0*.5)
        t1 += numpy.einsum('ia,iabj->jb', c1[:,p0:p1], eris_ovvo) * 2
        t1[:,p0:p1] -= numpy.einsum('ib,iajb->ja', c1, eris_oVoV)

        ovov = -.5 * eris_oVoV
        ovov += eris_ovvo.transpose(3,1,0,2)
        eris_oVoV = None
        theta = c2[:,:,p0:p1].transpose(2,0,1,3) * 2
        theta-= c2[:,:,p0:p1].transpose(2,1,0,3)
        for j in range(nocc):
            t2[:,j] += lib.einsum('ckb,ckia->iab', ovov[j], theta)
        tmp = ovov = None

        t1 += numpy.einsum('aijb,ia->jb', theta, fov[:,p0:p1])

        eris_ovoo = _cp(eris.ovoo[:,p0:p1])
        t1 -= lib.einsum('bjka,jbki->ia', theta, eris_ovoo)
        t2[:,:,p0:p1] -= lib.einsum('jbik,ka->jiba', eris_ovoo.conj(), c1)
        eris_ovoo = None

        eris_ovvv = eris.get_ovvv(slice(None), slice(p0,p1)).conj()
        t1 += lib.einsum('cjib,jcba->ia', theta, eris_ovvv)
        t2[:,:,p0:p1] += lib.einsum('iacb,jc->ijab', eris_ovvv, c1)
        tmp = eris_ovvv = None

    #:t2 + t2.transpose(1,0,3,2)
    for i in range(nocc):
        if i > 0:
            t2[i,:i]+= t2[:i,i].transpose(0,2,1)
            t2[:i,i] = t2[i,:i].transpose(0,2,1)
        t2[i,i] = t2[i,i] + t2[i,i].T

    t0  = numpy.einsum('ia,ia->', fov, c1) * 2
    t0 += numpy.einsum('iabj,ijab->', eris.ovvo, c2) * 2
    t0 -= numpy.einsum('iabj,jiab->', eris.ovvo, c2)
    cinew = numpy.hstack((t0, t1.ravel(), t2.ravel()))
    return cinew

def amplitudes_to_cisdvec(c0, c1, c2):
    return numpy.hstack((c0, c1.ravel(), c2.ravel()))

def cisdvec_to_amplitudes(civec, nmo, nocc):
    nvir = nmo - nocc
    c0 = civec[0]
    c1 = civec[1:nocc*nvir+1].reshape(nocc,nvir)
    c2 = civec[nocc*nvir+1:].reshape(nocc,nocc,nvir,nvir)
    return c0, c1, c2

def dot(v1, v2, nmo, nocc):
    nvir = nmo - nocc
    hijab = v2[1+nocc*nvir:].reshape(nocc,nocc,nvir,nvir)
    cijab = v1[1+nocc*nvir:].reshape(nocc,nocc,nvir,nvir)
    val = numpy.dot(v1, v2) * 2 - v1[0]*v2[0]
    val-= numpy.einsum('jiab,ijab->', cijab, hijab)
    return val

def t1strs(norb, nelec):
    '''Compute the FCI strings (address) for CIS single-excitation amplitudes
    and the signs of the coefficients when transferring the reference from
    physics vacuum to HF vacuum.
    '''
    addrs, signs = tn_addrs_signs(norb, nelec, 1)
    return addrs, signs

def tn_addrs_signs(norb, nelec, n_excite):
    '''Compute the FCI strings (address) for CIS n-excitation amplitudes and
    the signs of the coefficients when transferring the reference from physics
    vacuum to HF vacuum.
    '''
    if n_excite > nelec:
        print("Warning: Not enough occupied orbitals to excite.")
        return [0], [0]
    nocc = nelec

    hole_strs = cistring.gen_strings4orblist(range(nocc), nocc - n_excite)
    # For HF vacuum, hole operators are ordered from low-lying to high-lying
    # orbitals. It leads to the opposite string ordering.
    hole_strs = hole_strs[::-1]
    hole_sum = numpy.zeros(len(hole_strs), dtype=int)
    for i in range(nocc):
        hole_at_i = (hole_strs & (1 << i)) == 0
        hole_sum[hole_at_i] += i

    # The hole operators are listed from low-lying to high-lying orbitals
    # (from left to right).  For i-th (0-based) hole operator, the number of
    # orbitals which are higher than i determines the sign.  This number
    # equals to nocc-(i+1).  After removing the highest hole operator, nocc
    # becomes nocc-1, the sign for next hole operator j will be associated to
    # nocc-1-(j+1).  By iteratively calling this procedure, the overall sign
    # for annihilating three holes is (-1)**(3*nocc - 6 - sum i)
    sign = (-1) ** (n_excite * nocc - n_excite*(n_excite+1)//2 - hole_sum)

    particle_strs = cistring.gen_strings4orblist(range(nocc, norb), n_excite)
    strs = hole_strs[:,None] ^ particle_strs
    addrs = cistring.strs2addr(norb, nocc, strs.ravel())
    signs = numpy.vstack([sign] * len(particle_strs)).T.ravel()
    return addrs, signs

def to_fcivec(cisdvec, norb, nelec, frozen=None):
    '''Convert CISD coefficients to FCI coefficients'''
    if isinstance(nelec, (int, numpy.number)):
        nelecb = nelec//2
        neleca = nelec - nelecb
    else:
        neleca, nelecb = nelec
        assert(neleca == nelecb)

    frozen_mask = numpy.zeros(norb, dtype=bool)
    if frozen is None:
        nfroz = 0
    elif isinstance(frozen, (int, numpy.integer)):
        nfroz = frozen
        frozen_mask[:frozen] = True
    else:
        nfroz = len(frozen)
        frozen_mask[frozen] = True

    nocc = numpy.count_nonzero(~frozen_mask[:neleca])
    nmo = norb - nfroz
    nvir = nmo - nocc
    c0, c1, c2 = cisdvec_to_amplitudes(cisdvec, nmo, nocc)
    t1addr, t1sign = tn_addrs_signs(nmo, nocc, 1)

    na = cistring.num_strings(nmo, nocc)
    fcivec = numpy.zeros((na,na))
    fcivec[0,0] = c0
    fcivec[0,t1addr] = fcivec[t1addr,0] = c1.ravel() * t1sign
    c2ab = c2.transpose(0,2,1,3).reshape(nocc*nvir,-1)
    c2ab = numpy.einsum('i,j,ij->ij', t1sign, t1sign, c2ab)
    fcivec[t1addr[:,None],t1addr] = c2ab

    if nocc > 1 and nvir > 1:
        c2aa = c2 - c2.transpose(1,0,2,3)
        ooidx = numpy.tril_indices(nocc, -1)
        vvidx = numpy.tril_indices(nvir, -1)
        c2aa = c2aa[ooidx][:,vvidx[0],vvidx[1]]
        t2addr, t2sign = tn_addrs_signs(nmo, nocc, 2)
        fcivec[0,t2addr] = fcivec[t2addr,0] = c2aa.ravel() * t2sign

    if nfroz == 0:
        return fcivec

    assert(norb < 63)

    strs = cistring.gen_strings4orblist(range(norb), neleca)
    na = len(strs)
    count = numpy.zeros(na, dtype=int)
    parity = numpy.zeros(na, dtype=bool)
    core_mask = numpy.ones(na, dtype=bool)
    # During the loop, count saves the number of occupied orbitals that
    # lower (with small orbital ID) than the present orbital i.
    # Moving all the frozen orbitals to the beginning of the orbital list
    # (before the occupied orbitals) leads to parity odd (= True, with
    # negative sign) or even (= False, with positive sign).
    for i in range(norb):
        if frozen_mask[i]:
            if i < neleca:
                # frozen occupied orbital should be occupied
                core_mask &= (strs & (1 << i)) != 0
                parity ^= (count & 1) == 1
            else:
                # frozen virtual orbital should not be occupied.
                # parity is not needed since it's unoccupied
                core_mask &= (strs & (1 << i)) == 0
        else:
            count += (strs & (1 << i)) != 0
    sub_strs = strs[core_mask & (count == nocc)]
    addrs = cistring.strs2addr(norb, neleca, sub_strs)
    fcivec1 = numpy.zeros((na,na))
    fcivec1[addrs[:,None],addrs] = fcivec
    fcivec1[parity,:] *= -1
    fcivec1[:,parity] *= -1
    return fcivec1

def from_fcivec(ci0, norb, nelec, frozen=None):
    '''Extract CISD coefficients from FCI coefficients'''
    if not (frozen is None or frozen == 0):
        raise NotImplementedError

    if isinstance(nelec, (int, numpy.number)):
        nelecb = nelec//2
        neleca = nelec - nelecb
    else:
        neleca, nelecb = nelec
    nocc = neleca
    nvir = norb - nocc
    t1addr, t1sign = t1strs(norb, nocc)

    c0 = ci0[0,0]
    c1 = ci0[0,t1addr] * t1sign
    c2 = numpy.einsum('i,j,ij->ij', t1sign, t1sign, ci0[t1addr[:,None],t1addr])
    c1 = c1.reshape(nocc,nvir)
    c2 = c2.reshape(nocc,nvir,nocc,nvir).transpose(0,2,1,3)
    return amplitudes_to_cisdvec(c0, c1, c2)

def overlap(cibra, ciket, nmo, nocc, s=None):
    '''Overlap between two CISD wavefunctions.

    Args:
        s : 2D array
            The overlap matrix of non-orthogonal one-particle basis
    '''
    if s is None:
        return dot(cibra, ciket, nmo, nocc)

    DEBUG = True

    nvir = nmo - nocc
    nov = nocc * nvir
    bra0, bra1, bra2 = cisdvec_to_amplitudes(cibra, nmo, nocc)
    ket0, ket1, ket2 = cisdvec_to_amplitudes(ciket, nmo, nocc)

# Sort the ket orbitals to make the orbitals in bra one-one mapt to orbitals
# in ket.
    if ((not DEBUG) and
        abs(numpy.linalg.det(s[:nocc,:nocc]) - 1) < 1e-2 and
        abs(numpy.linalg.det(s[nocc:,nocc:]) - 1) < 1e-2):
        ket_orb_idx = numpy.where(abs(s) > 0.9)[1]
        s = s[:,ket_orb_idx]
        oidx = ket_orb_idx[:nocc]
        vidx = ket_orb_idx[nocc:] - nocc
        ket1 = ket1[oidx[:,None],vidx]
        ket2 = ket2[oidx[:,None,None,None],oidx[:,None,None],vidx[:,None],vidx]

    ooidx = numpy.tril_indices(nocc, -1)
    vvidx = numpy.tril_indices(nvir, -1)
    bra2aa = bra2 - bra2.transpose(1,0,2,3)
    bra2aa = lib.take_2d(bra2aa.reshape(nocc**2,nvir**2),
                         ooidx[0]*nocc+ooidx[1], vvidx[0]*nvir+vvidx[1])
    ket2aa = ket2 - ket2.transpose(1,0,2,3)
    ket2aa = lib.take_2d(ket2aa.reshape(nocc**2,nvir**2),
                         ooidx[0]*nocc+ooidx[1], vvidx[0]*nvir+vvidx[1])

    occlist0 = numpy.arange(nocc).reshape(1,nocc)
    occlists = numpy.repeat(occlist0, 1+nov+bra2aa.size, axis=0)
    occlist0 = occlists[:1]
    occlist1 = occlists[1:1+nov]
    occlist2 = occlists[1+nov:]

    ia = 0
    for i in range(nocc):
        for a in range(nocc, nmo):
            occlist1[ia,i] = a
            ia += 1

    ia = 0
    for i in range(nocc):
        for j in range(i):
            for a in range(nocc, nmo):
                for b in range(nocc, a):
                    occlist2[ia,i] = a
                    occlist2[ia,j] = b
                    ia += 1

    na = len(occlists)
    if DEBUG:
        trans = numpy.empty((na,na))
        for i, idx in enumerate(occlists):
            s_sub = s[idx].T.copy()
            minors = s_sub[occlists]
            trans[i,:] = numpy.linalg.det(minors)

        # Mimic the transformation einsum('ab,ap->pb', FCI, trans).
        # The wavefunction FCI has the [excitation_alpha,excitation_beta]
        # representation.  The zero blocks like FCI[S_alpha,D_beta],
        # FCI[D_alpha,D_beta], are explicitly excluded.
        bra_mat = numpy.zeros((na,na))
        bra_mat[0,0] = bra0
        bra_mat[0,1:1+nov] = bra_mat[1:1+nov,0] = bra1.ravel()
        bra_mat[0,1+nov:] = bra_mat[1+nov:,0] = bra2aa.ravel()
        bra_mat[1:1+nov,1:1+nov] = bra2.transpose(0,2,1,3).reshape(nov,nov)
        ket_mat = numpy.zeros((na,na))
        ket_mat[0,0] = ket0
        ket_mat[0,1:1+nov] = ket_mat[1:1+nov,0] = ket1.ravel()
        ket_mat[0,1+nov:] = ket_mat[1+nov:,0] = ket2aa.ravel()
        ket_mat[1:1+nov,1:1+nov] = ket2.transpose(0,2,1,3).reshape(nov,nov)
        ovlp = lib.einsum('ab,ap,bq,pq->', bra_mat, trans, trans, ket_mat)

    else:
        nov1 = 1 + nov
        noovv = bra2aa.size
        bra_SS = numpy.zeros((nov1,nov1))
        bra_SS[0,0] = bra0
        bra_SS[0,1:] = bra_SS[1:,0] = bra1.ravel()
        bra_SS[1:,1:] = bra2.transpose(0,2,1,3).reshape(nov,nov)
        ket_SS = numpy.zeros((nov1,nov1))
        ket_SS[0,0] = ket0
        ket_SS[0,1:] = ket_SS[1:,0] = ket1.ravel()
        ket_SS[1:,1:] = ket2.transpose(0,2,1,3).reshape(nov,nov)

        trans_SS = numpy.empty((nov1,nov1))
        trans_SD = numpy.empty((nov1,noovv))
        trans_DS = numpy.empty((noovv,nov1))
        occlist01 = occlists[:nov1]
        for i, idx in enumerate(occlist01):
            s_sub = s[idx].T.copy()
            minors = s_sub[occlist01]
            trans_SS[i,:] = numpy.linalg.det(minors)

            minors = s_sub[occlist2]
            trans_SD[i,:] = numpy.linalg.det(minors)

            s_sub = s[:,idx].copy()
            minors = s_sub[occlist2]
            trans_DS[:,i] = numpy.linalg.det(minors)

        ovlp = lib.einsum('ab,ap,bq,pq->', bra_SS, trans_SS, trans_SS, ket_SS)
        ovlp+= lib.einsum('ab,a ,bq, q->', bra_SS, trans_SS[:,0], trans_SD, ket2aa.ravel())
        ovlp+= lib.einsum('ab,ap,b ,p ->', bra_SS, trans_SD, trans_SS[:,0], ket2aa.ravel())

        ovlp+= lib.einsum(' b, p,bq,pq->', bra2aa.ravel(), trans_SS[0,:], trans_DS, ket_SS)
        ovlp+= lib.einsum(' b, p,b ,p ->', bra2aa.ravel(), trans_SD[0,:], trans_DS[:,0],
                          ket2aa.ravel())

        ovlp+= lib.einsum('a ,ap, q,pq->', bra2aa.ravel(), trans_DS, trans_SS[0,:], ket_SS)
        ovlp+= lib.einsum('a ,a , q, q->', bra2aa.ravel(), trans_DS[:,0], trans_SD[0,:],
                          ket2aa.ravel())

        # FIXME: whether to approximate the overlap between double excitation coefficients
        if numpy.linalg.norm(bra2aa)*numpy.linalg.norm(ket2aa) < 1e-4:
            # Skip the overlap if coefficients of double excitation are small enough
            pass
        if (abs(numpy.linalg.det(s[:nocc,:nocc]) - 1) < 1e-2 and
            abs(numpy.linalg.det(s[nocc:,nocc:]) - 1) < 1e-2):
            # If the overlap matrix close to identity enough, use the <D|D'> overlap
            # for orthogonal single-particle basis to approximate the overlap
            # for non-orthogonal basis.
            ovlp+= numpy.dot(bra2aa.ravel(), ket2aa.ravel()) * trans_SS[0,0] * 2
        else:
            from multiprocessing import sharedctypes, Process
            buf_ctypes = sharedctypes.RawArray('d', noovv)
            trans_ket = numpy.ndarray(noovv, buffer=buf_ctypes)
            def trans_dot_ket(i0, i1):
                for i in range(i0, i1):
                    s_sub = s[occlist2[i]].T.copy()
                    minors = s_sub[occlist2]
                    trans_ket[i] = numpy.linalg.det(minors).dot(ket2aa.ravel())

            nproc = lib.num_threads()
            if nproc > 1:
                seg = (noovv+nproc-1) // nproc
                ps = []
                for i0,i1 in lib.prange(0, noovv, seg):
                    p = Process(target=trans_dot_ket, args=(i0,i1))
                    ps.append(p)
                    p.start()
                [p.join() for p in ps]
            else:
                trans_dot_ket(0, noovv)

            ovlp+= numpy.dot(bra2aa.ravel(), trans_ket) * trans_SS[0,0] * 2

    return ovlp

def make_rdm1(myci, civec=None, nmo=None, nocc=None, ao_repr=False):
    r'''
    Spin-traced one-particle density matrix in MO basis (the occupied-virtual
    blocks from the orbital response contribution are not included).

    dm1[p,q] = <q_alpha^\dagger p_alpha> + <q_beta^\dagger p_beta>

    The convention of 1-pdm is based on McWeeney's book, Eq (5.4.20).
    The contraction between 1-particle Hamiltonian and rdm1 is
    E = einsum('pq,qp', h1, rdm1)
    '''
    if civec is None: civec = myci.ci
    if nmo is None: nmo = myci.nmo
    if nocc is None: nocc = myci.nocc
    d1 = _gamma1_intermediates(myci, civec, nmo, nocc)
    return ccsd_rdm._make_rdm1(myci, d1, with_frozen=True, ao_repr=ao_repr)

def make_rdm2(myci, civec=None, nmo=None, nocc=None, ao_repr=False):
    r'''
    Spin-traced two-particle density matrix in MO basis

    dm2[p,q,r,s] = \sum_{sigma,tau} <p_sigma^\dagger r_tau^\dagger s_tau q_sigma>

    Note the contraction between ERIs (in Chemist's notation) and rdm2 is
    E = einsum('pqrs,pqrs', eri, rdm2)
    '''
    if civec is None: civec = myci.ci
    if nmo is None: nmo = myci.nmo
    if nocc is None: nocc = myci.nocc
    d1 = _gamma1_intermediates(myci, civec, nmo, nocc)
    f = lib.H5TmpFile()
    d2 = _gamma2_outcore(myci, civec, nmo, nocc, f, False)
    return ccsd_rdm._make_rdm2(myci, d1, d2, with_dm1=True, with_frozen=True,
                               ao_repr=ao_repr)

def _gamma1_intermediates(myci, civec, nmo, nocc):
    c0, c1, c2 = myci.cisdvec_to_amplitudes(civec, nmo, nocc)
    dvo = c0.conj() * c1.T
    dvo += numpy.einsum('jb,ijab->ai', c1.conj(), c2) * 2
    dvo -= numpy.einsum('jb,ijba->ai', c1.conj(), c2)
    dov = dvo.T.conj()

    theta = c2*2 - c2.transpose(0,1,3,2)
    doo  = -numpy.einsum('ia,ka->ik', c1.conj(), c1)
    doo -= lib.einsum('ijab,ikab->jk', c2.conj(), theta)
    dvv  = numpy.einsum('ia,ic->ac', c1, c1.conj())
    dvv += lib.einsum('ijab,ijac->bc', theta, c2.conj())
    return doo, dov, dvo, dvv

def _gamma2_intermediates(myci, civec, nmo, nocc, compress_vvvv=False):
    f = lib.H5TmpFile()
    _gamma2_outcore(myci, civec, nmo, nocc, f, compress_vvvv)
    d2 = (f['dovov'][:], f['dvvvv'][:], f['doooo'][:], f['doovv'][:],
          f['dovvo'][:], None,          f['dovvv'][:], f['dooov'][:])
    return d2

def _gamma2_outcore(myci, civec, nmo, nocc, h5fobj, compress_vvvv=False):
    log = logger.Logger(myci.stdout, myci.verbose)
    nocc = myci.nocc
    nmo = myci.nmo
    nvir = nmo - nocc
    nvir_pair = nvir * (nvir+1) // 2
    c0, c1, c2 = myci.cisdvec_to_amplitudes(civec, nmo, nocc)

    h5fobj['dovov'] = (2*c0*c2.conj().transpose(0,2,1,3) -
                       c0*c2.conj().transpose(1,2,0,3))

    doooo = lib.einsum('ijab,klab->ijkl', c2.conj(), c2)
    h5fobj['doooo'] = doooo.transpose(0,2,1,3) - doooo.transpose(1,2,0,3)*.5
    doooo = None

    dooov = -lib.einsum('ia,klac->klic', c1*2, c2.conj())
    h5fobj['dooov'] = dooov.transpose(0,2,1,3)*2 - dooov.transpose(1,2,0,3)
    dooov = None

    #:dvovv = numpy.einsum('ia,ikcd->akcd', c1, c2) * 2
    #:dvvvv = lib.einsum('ijab,ijcd->abcd', c2, c2)
    max_memory = max(0, myci.max_memory - lib.current_memory()[0])
    unit = max(nocc**2*nvir*2+nocc*nvir**2*3 + 1, nvir**3*2+nocc*nvir**2 + 1)
    blksize = min(nvir, max(BLKMIN, int(max_memory*.9e6/8/unit)))
    log.debug1('rdm intermediates: block size = %d, nvir = %d in %d blocks',
               blksize, nocc, int((nvir+blksize-1)/blksize))
    dtype = numpy.result_type(civec).char
    dovvv = h5fobj.create_dataset('dovvv', (nocc,nvir,nvir,nvir), dtype,
                                  chunks=(nocc,min(nocc,nvir),1,nvir))
    if compress_vvvv:
        dvvvv = h5fobj.create_dataset('dvvvv', (nvir_pair,nvir_pair), dtype)
    else:
        dvvvv = h5fobj.create_dataset('dvvvv', (nvir,nvir,nvir,nvir), dtype)

    for (p0, p1) in lib.prange(0, nvir, blksize):
        theta = c2[:,:,p0:p1] - c2[:,:,p0:p1].transpose(1,0,2,3) * .5
        gvvvv = lib.einsum('ijab,ijcd->abcd', theta.conj(), c2)
        if compress_vvvv:
            # symmetrize dvvvv because it does not affect the results of cisd_grad
            # dvvvv = (dvvvv+dvvvv.transpose(0,1,3,2)) * .5
            # dvvvv = (dvvvv+dvvvv.transpose(1,0,2,3)) * .5
            # now dvvvv == dvvvv.transpose(0,1,3,2) == dvvvv.transpose(1,0,3,2)
            tmp = numpy.empty((nvir,nvir,nvir))
            tmpvvvv = numpy.empty((p1-p0,nvir,nvir_pair))
            for i in range(p1-p0):
                tmp[:] = gvvvv[i].conj().transpose(1,0,2)
                lib.pack_tril(tmp+tmp.transpose(0,2,1), out=tmpvvvv[i])
            # tril of (dvvvv[p0:p1,p0:p1]+dvvvv[p0:p1,p0:p1].T)
            for i in range(p0, p1):
                for j in range(p0, i):
                    tmpvvvv[i-p0,j] += tmpvvvv[j-p0,i]
                tmpvvvv[i-p0,i] *= 2
            for i in range(p1, nvir):
                off = i * (i+1) // 2
                dvvvv[off+p0:off+p1] = tmpvvvv[:,i]
            for i in range(p0, p1):
                off = i * (i+1) // 2
                if p0 > 0:
                    tmpvvvv[i-p0,:p0] += dvvvv[off:off+p0]
                dvvvv[off:off+i+1] = tmpvvvv[i-p0,:i+1] * .25
            tmp = tmpvvvv = None
        else:
            for i in range(p0, p1):
                dvvvv[i] = gvvvv[i-p0].conj().transpose(1,0,2)

        gvovv = numpy.einsum('ia,ikcd->akcd', c1[:,p0:p1].conj()*2, c2)
        gvovv = gvovv.conj()
        dovvv[:,:,p0:p1] = gvovv.transpose(1,3,0,2)*2 - gvovv.transpose(1,2,0,3)

    theta = c2*2 - c2.transpose(1,0,2,3)
    doovv  = numpy.einsum('ia,kc->ikca', c1.conj(), -c1)
    doovv -= lib.einsum('kjcb,kica->jiab', c2.conj(), theta)
    doovv -= lib.einsum('ikcb,jkca->ijab', c2.conj(), theta)
    h5fobj['doovv'] = doovv
    doovv = None

    dovvo  = lib.einsum('ikac,jkbc->iabj', theta.conj(), theta)
    dovvo += numpy.einsum('ia,kc->iack', c1.conj(), c1) * 2
    h5fobj['dovvo'] = dovvo
    theta = dovvo = None

    dvvov = None
    return (h5fobj['dovov'], h5fobj['dvvvv'], h5fobj['doooo'], h5fobj['doovv'],
            h5fobj['dovvo'], dvvov          , h5fobj['dovvv'], h5fobj['dooov'])

def trans_rdm1(myci, cibra, ciket, nmo=None, nocc=None):
    r'''
    Spin-traced one-particle transition density matrix in MO basis.

    dm1[p,q] = <q_alpha^\dagger p_alpha> + <q_beta^\dagger p_beta>

    The convention of 1-pdm is based on McWeeney's book, Eq (5.4.20).
    The contraction between 1-particle Hamiltonian and rdm1 is
    E = einsum('pq,qp', h1, rdm1)
    '''
    if nmo is None: nmo = myci.nmo
    if nocc is None: nocc = myci.nocc
    c0bra, c1bra, c2bra = myci.cisdvec_to_amplitudes(cibra, nmo, nocc)
    c0ket, c1ket, c2ket = myci.cisdvec_to_amplitudes(ciket, nmo, nocc)

    dvo = c0bra.conj() * c1ket.T
    dvo += numpy.einsum('jb,ijab->ai', c1bra.conj(), c2ket) * 2
    dvo -= numpy.einsum('jb,ijba->ai', c1bra.conj(), c2ket)

    dov = c0ket * c1bra.conj()
    dov += numpy.einsum('jb,ijab->ia', c1ket, c2bra.conj()) * 2
    dov -= numpy.einsum('jb,ijba->ia', c1ket, c2bra.conj())

    theta = c2ket*2 - c2ket.transpose(0,1,3,2)
    doo  = -numpy.einsum('ia,ka->ik', c1bra.conj(), c1ket)
    doo -= lib.einsum('ijab,ikab->jk', c2bra.conj(), theta)
    dvv  = numpy.einsum('ia,ic->ac', c1ket, c1bra.conj())
    dvv += lib.einsum('ijab,ijac->bc', theta, c2bra.conj())

    dm1 = numpy.empty((nmo,nmo), dtype=doo.dtype)
    dm1[:nocc,:nocc] = doo * 2
    dm1[:nocc,nocc:] = dov * 2
    dm1[nocc:,:nocc] = dvo * 2
    dm1[nocc:,nocc:] = dvv * 2
    norm = dot(cibra, ciket, nmo, nocc)
    dm1[numpy.diag_indices(nocc)] += 2 * norm

    if myci.frozen is not None:
        nmo = myci.mo_occ.size
        nocc = numpy.count_nonzero(myci.mo_occ > 0)
        rdm1 = numpy.zeros((nmo,nmo), dtype=dm1.dtype)
        rdm1[numpy.diag_indices(nocc)] = 2 * norm
        moidx = numpy.where(myci.get_frozen_mask())[0]
        rdm1[moidx[:,None],moidx] = dm1
        dm1 = rdm1
    return dm1


def as_scanner(ci):
    '''Generating a scanner/solver for CISD PES.

    The returned solver is a function. This function requires one argument
    "mol" as input and returns total CISD energy.

    The solver will automatically use the results of last calculation as the
    initial guess of the new calculation.  All parameters assigned in the
    CISD and the underlying SCF objects (conv_tol, max_memory etc) are
    automatically applied in the solver.

    Note scanner has side effects.  It may change many underlying objects
    (_scf, with_df, with_x2c, ...) during calculation.

    Examples::

        >>> from pyscf import gto, scf, ci
        >>> mol = gto.M(atom='H 0 0 0; F 0 0 1')
        >>> ci_scanner = ci.CISD(scf.RHF(mol)).as_scanner()
        >>> e_tot = ci_scanner(gto.M(atom='H 0 0 0; F 0 0 1.1'))
        >>> e_tot = ci_scanner(gto.M(atom='H 0 0 0; F 0 0 1.5'))
    '''
    from pyscf import gto
    if isinstance(ci, lib.SinglePointScanner):
        return ci

    logger.info(ci, 'Set %s as a scanner', ci.__class__)

    class CISD_Scanner(ci.__class__, lib.SinglePointScanner):
        def __init__(self, ci):
            self.__dict__.update(ci.__dict__)
            self._scf = ci._scf.as_scanner()
        def __call__(self, mol_or_geom, ci0=None, **kwargs):
            if isinstance(mol_or_geom, gto.Mole):
                mol = mol_or_geom
            else:
                mol = self.mol.set_geom_(mol_or_geom, inplace=False)

            self.reset(mol)

            mf_scanner = self._scf
            mf_scanner(mol)
            self.mo_coeff = mf_scanner.mo_coeff
            self.mo_occ = mf_scanner.mo_occ
            if getattr(self.ci, 'size', 0) != self.vector_size():
                self.ci = None
            if ci0 is None:
                # FIXME: Whether to use the initial guess from last step?
                # If root flips, large errors may be found in the solutions
                ci0 = self.ci
            self.kernel(ci0, **kwargs)[0]
            return self.e_tot
    return CISD_Scanner(ci)


class CISD(lib.StreamObject):
    '''restricted CISD

    Attributes:
        verbose : int
            Print level.  Default value equals to :class:`Mole.verbose`
        max_memory : float or int
            Allowed memory in MB.  Default value equals to
            :class:`Mole.max_memory`
        conv_tol : float
            converge threshold.  Default is 1e-9.
        max_cycle : int
            max number of iterations.  Default is 50.
        max_space : int
            Davidson diagonalization space size.  Default is 12.
        direct : bool
            AO-direct CISD. Default is False.
        async_io : bool
            Allow for asynchronous function execution. Default is True.
        frozen : int or list
            If integer is given, the inner-most orbitals are frozen from CI
            amplitudes.  Given the orbital indices (0-based) in a list, both
            occupied and virtual orbitals can be frozen in CI calculation.

            >>> mol = gto.M(atom = 'H 0 0 0; F 0 0 1.1', basis = 'ccpvdz')
            >>> mf = scf.RHF(mol).run()
            >>> # freeze 2 core orbitals
            >>> myci = ci.CISD(mf).set(frozen = 2).run()
            >>> # freeze 2 core orbitals and 3 high lying unoccupied orbitals
            >>> myci.set(frozen = [0,1,16,17,18]).run()

    Saved results

        converged : bool
            CISD converged or not
        e_corr : float
            CISD correlation correction
        e_tot : float
            Total CCSD energy (HF + correlation)
        ci :
            CI wavefunction coefficients
    '''

    conv_tol = getattr(__config__, 'ci_cisd_CISD_conv_tol', 1e-9)
    max_cycle = getattr(__config__, 'ci_cisd_CISD_max_cycle', 50)
    max_space = getattr(__config__, 'ci_cisd_CISD_max_space', 12)
    lindep = getattr(__config__, 'ci_cisd_CISD_lindep', 1e-14)
    level_shift = getattr(__config__, 'ci_cisd_CISD_level_shift', 0)  # in preconditioner
    direct = getattr(__config__, 'ci_cisd_CISD_direct', False)
    async_io = getattr(__config__, 'ci_cisd_CISD_async_io', True)

    def __init__(self, mf, frozen=None, mo_coeff=None, mo_occ=None):
        if 'dft' in str(mf.__module__):
            raise RuntimeError('CISD Warning: The first argument mf is a DFT object. '
                               'CISD calculation should be initialized with HF object.\n'
                               'DFT object can be converted to HF object with '
                               'the code below:\n'
                               '    mf_hf = scf.RHF(mol)\n'
                               '    mf_hf.__dict__.update(mf_dft.__dict__)\n')

        if mo_coeff is None: mo_coeff = mf.mo_coeff
        if mo_occ is None: mo_occ   = mf.mo_occ

        self.mol = mf.mol
        self._scf = mf
        self.verbose = self.mol.verbose
        self.stdout = self.mol.stdout
        self.max_memory = mf.max_memory

        self.nroots = 1
        self.frozen = frozen
        self.chkfile = mf.chkfile

##################################################
# don't modify the following attributes, they are not input options
        self.converged = False
        self.mo_coeff = mo_coeff
        self.mo_occ = mo_occ
        self.e_corr = None
        self.emp2 = None
        self.ci = None
        self._nocc = None
        self._nmo = None

        keys = set(('conv_tol', 'max_cycle', 'max_space', 'lindep',
                    'level_shift', 'direct'))
        self._keys = set(self.__dict__.keys()).union(keys)

    def dump_flags(self, verbose=None):
        log = logger.new_logger(self, verbose)
        log.info('')
        log.info('******** %s ********', self.__class__)
        log.info('CISD nocc = %s, nmo = %s', self.nocc, self.nmo)
        if self.frozen is not None:
            log.info('frozen orbitals %s', str(self.frozen))
        log.info('max_cycle = %d', self.max_cycle)
        log.info('direct = %d', self.direct)
        log.info('conv_tol = %g', self.conv_tol)
        log.info('max_cycle = %d', self.max_cycle)
        log.info('max_space = %d', self.max_space)
        log.info('lindep = %d', self.lindep)
        log.info('nroots = %d', self.nroots)
        log.info('max_memory %d MB (current use %d MB)',
                 self.max_memory, lib.current_memory()[0])
        return self

    @property
    def e_tot(self):
        return numpy.asarray(self.e_corr) + self._scf.e_tot

    @property
    def nstates(self):
        return self.nroots
    @nstates.setter
    def nstates(self, x):
        self.nroots = x

    @property
    def nocc(self):
        return self.get_nocc()
    @nocc.setter
    def nocc(self, n):
        self._nocc = n

    @property
    def nmo(self):
        return self.get_nmo()
    @nmo.setter
    def nmo(self, n):
        self._nmo = n

    def vector_size(self):
        '''The size of the vector which was returned from
        :func:`amplitudes_to_cisdvec`
        '''
        nocc = self.nocc
        nvir = self.nmo - nocc
        return 1 + nocc*nvir + (nocc*nvir)**2

    def reset(self, mol=None):
        if mol is not None:
            self.mol = mol
        self._scf.reset(mol)
        return self

    get_nocc = ccsd.get_nocc
    get_nmo = ccsd.get_nmo
    get_frozen_mask = ccsd.get_frozen_mask

    def kernel(self, ci0=None, eris=None):
        return self.cisd(ci0, eris)
    def cisd(self, ci0=None, eris=None):
        if eris is None:
            eris = self.ao2mo(self.mo_coeff)
        if self.verbose >= logger.WARN:
            self.check_sanity()
        self.dump_flags()

        self.converged, self.e_corr, self.ci = \
                kernel(self, eris, ci0, max_cycle=self.max_cycle,
                       tol=self.conv_tol, verbose=self.verbose)
        self._finalize()
        return self.e_corr, self.ci

    def _finalize(self):
        citype = self.__class__.__name__
        if numpy.all(self.converged):
            logger.info(self, '%s converged', citype)
        else:
            logger.info(self, '%s not converged', citype)
        if self.nroots > 1:
            for i,e in enumerate(self.e_tot):
                logger.note(self, '%s root %d  E = %.16g', citype, i, e)
        else:
            logger.note(self, 'E(%s) = %.16g  E_corr = %.16g',
                        citype, self.e_tot, self.e_corr)
        return self

    def get_init_guess(self, eris=None, nroots=1, diag=None):
        '''
        MP2 energy and MP2 initial guess(es) for CISD coefficients.

        Kwargs:
            eris : ccsd._ChemistsERIs (inheriting) object (poss diff for df)
                Contains the various (pq|rs) integrals needed.
            nroots : integer
                Number of CISD solutions to be found.
            diag : numpy array (1D)
                e.g. CISD Hamiltonian diagonal in Slater determinant
                space with HF energy subtracted.

        Returns:
            Tuple of float and numpy array or
            tuple of float and list of numpy arrays (if nroots > 1)
            MP2 energy and initial guess(es) for CISD coefficients.

        '''
        if eris is None: eris = self.ao2mo(self.mo_coeff)
        nocc = self.nocc
        mo_e = eris.mo_energy
        e_ia = lib.direct_sum('i-a->ia', mo_e[:nocc], mo_e[nocc:])
        ci0 = 1
        ci1 = eris.fock[:nocc,nocc:] / e_ia
        eris_ovvo = _cp(eris.ovvo)
        ci2  = 2 * eris_ovvo.transpose(0,3,1,2)
        ci2 -= eris_ovvo.transpose(0,3,2,1)
        ci2 /= lib.direct_sum('ia,jb->ijab', e_ia, e_ia)
        self.emp2 = numpy.einsum('ijab,iabj', ci2, eris_ovvo)
        logger.info(self, 'Init t2, MP2 energy = %.15g', self.emp2)

        if abs(self.emp2) < 1e-3 and abs(ci1).sum() < 1e-3:
            # To avoid ci1 being stuck at local minimum
            ci1 = 1e-1 / e_ia

        ci_guess = amplitudes_to_cisdvec(ci0, ci1, ci2)

        if nroots > 1:
            civec_size = ci_guess.size
            dtype = ci_guess.dtype
            nroots = min(ci1.size+1, nroots)  # Consider Koopmans' theorem only

            if diag is None:
                idx = range(1, nroots)
            else:
                idx = diag[:ci1.size+1].argsort()[1:nroots]  # exclude HF determinant

            ci_guess = [ci_guess]
            for i in idx:
                g = numpy.zeros(civec_size, dtype)
                g[i] = 1.0
                ci_guess.append(g)
        return self.emp2, ci_guess

    contract = contract
    make_diagonal = make_diagonal

    def _dot(self, x1, x2, nmo=None, nocc=None):
        if nmo is None: nmo = self.nmo
        if nocc is None: nocc = self.nocc
        return dot(x1, x2, nmo, nocc)

    def ao2mo(self, mo_coeff=None):
        nmo = self.nmo
        nao = self.mo_coeff.shape[0]
        nmo_pair = nmo * (nmo+1) // 2
        nao_pair = nao * (nao+1) // 2
        mem_incore = (max(nao_pair**2, nmo**4) + nmo_pair**2) * 8/1e6
        mem_now = lib.current_memory()[0]
        if (self._scf._eri is not None and
            (mem_incore+mem_now < self.max_memory) or self.mol.incore_anyway):
            return ccsd._make_eris_incore(self, mo_coeff)

        if getattr(self._scf, 'with_df', None):
            logger.warn(self, 'CISD detected DF being used in the HF object. '
                        'MO integrals are computed based on the DF 3-index tensors.\n'
                        'It\'s recommended to use dfccsd.CCSD for the '
                        'DF-CISD calculations')
            return ccsd._make_df_eris_outcore(self, mo_coeff)

        return ccsd._make_eris_outcore(self, mo_coeff)

    def _add_vvvv(self, c2, eris, out=None, t2sym=None):
        return ccsd._add_vvvv(self, None, c2, eris, out, False, t2sym)

    def to_fcivec(self, cisdvec, norb=None, nelec=None, frozen=None):
        if norb is None: norb = self.nmo
        if nelec is None: nelec = self.nocc*2
        return to_fcivec(cisdvec, norb, nelec, frozen)

    def from_fcivec(self, fcivec, norb=None, nelec=None):
        if norb is None: norb = self.nmo
        if nelec is None: nelec = self.nocc*2
        return from_fcivec(fcivec, norb, nelec)

    make_rdm1 = make_rdm1
    make_rdm2 = make_rdm2

    trans_rdm1 = trans_rdm1

    as_scanner = as_scanner

    def dump_chk(self, ci=None, frozen=None, mo_coeff=None, mo_occ=None):
        if not self.chkfile:
            return self

        if ci is None: ci = self.ci
        if frozen is None: frozen = self.frozen
        # "None" cannot be serialized by the chkfile module
        if frozen is None:
            frozen = 0

        ci_chk = {'e_corr': self.e_corr,
                  'ci': ci,
                  'frozen': frozen}

        if mo_coeff is not None: ci_chk['mo_coeff'] = mo_coeff
        if mo_occ is not None: ci_chk['mo_occ'] = mo_occ
        if self._nmo is not None: ci_chk['_nmo'] = self._nmo
        if self._nocc is not None: ci_chk['_nocc'] = self._nocc

        lib.chkfile.save(self.chkfile, 'cisd', ci_chk)

    def amplitudes_to_cisdvec(self, c0, c1, c2):
        return amplitudes_to_cisdvec(c0, c1, c2)

    def cisdvec_to_amplitudes(self, civec, nmo=None, nocc=None):
        if nmo is None: nmo = self.nmo
        if nocc is None: nocc = self.nocc
        return cisdvec_to_amplitudes(civec, nmo, nocc)

    def density_fit(self):
        raise NotImplementedError

    def nuc_grad_method(self):
        from pyscf.grad import cisd
        return cisd.Gradients(self)

class RCISD(CISD):
    pass

from pyscf import scf
scf.hf.RHF.CISD = lib.class_as_method(RCISD)
scf.rohf.ROHF.CISD = None

def _cp(a):
    return numpy.array(a, copy=False, order='C')


if __name__ == '__main__':
    from pyscf import gto
    from pyscf import ao2mo

    mol = gto.Mole()
    mol.verbose = 0
    mol.atom = [
        ['O', ( 0., 0.    , 0.   )],
        ['H', ( 0., -0.757, 0.587)],
        ['H', ( 0., 0.757 , 0.587)],]
    mol.basis = 'sto3g'
    mol.build()
    mf = scf.RHF(mol).run()
    myci = CISD(mf)
    eris = ccsd._make_eris_outcore(myci, mf.mo_coeff)
    ecisd, civec = myci.kernel(eris=eris)
    print(ecisd - -0.048878084082066106)

    nmo = myci.nmo
    nocc = myci.nocc
    rdm1 = myci.make_rdm1(civec)
    rdm2 = myci.make_rdm2(civec)
    h1e = reduce(numpy.dot, (mf.mo_coeff.T, mf.get_hcore(), mf.mo_coeff))
    h2e = ao2mo.kernel(mf._eri, mf.mo_coeff)
    h2e = ao2mo.restore(1, h2e, nmo)
    e2 = (numpy.einsum('ij,ji', h1e, rdm1) +
          numpy.einsum('ijkl,ijkl', h2e, rdm2) * .5)
    print(ecisd + mf.e_tot - mol.energy_nuc() - e2)   # = 0

    print(abs(rdm1 - numpy.einsum('ijkk->ji', rdm2)/(mol.nelectron-1)).sum())
<|MERGE_RESOLUTION|>--- conflicted
+++ resolved
@@ -153,8 +153,6 @@
     return numpy.hstack((ehf, e1diag.reshape(-1), e2diag.reshape(-1)))
 
 def contract(myci, civec, eris):
-<<<<<<< HEAD
-=======
     '''
     Application of CISD hamiltonian onto civec.
 
@@ -167,7 +165,6 @@
     Returns:
         numpy array, same length as a CI vector.
     '''
->>>>>>> 09834c8f
     time0 = logger.process_clock(), logger.perf_counter()
     log = logger.Logger(myci.stdout, myci.verbose)
     nocc = myci.nocc
@@ -1160,4 +1157,4 @@
           numpy.einsum('ijkl,ijkl', h2e, rdm2) * .5)
     print(ecisd + mf.e_tot - mol.energy_nuc() - e2)   # = 0
 
-    print(abs(rdm1 - numpy.einsum('ijkk->ji', rdm2)/(mol.nelectron-1)).sum())
+    print(abs(rdm1 - numpy.einsum('ijkk->ji', rdm2)/(mol.nelectron-1)).sum())