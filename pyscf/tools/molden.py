#!/usr/bin/env python
# Copyright 2014-2020 The PySCF Developers. All Rights Reserved.
#
# Licensed under the Apache License, Version 2.0 (the "License");
# you may not use this file except in compliance with the License.
# You may obtain a copy of the License at
#
#     http://www.apache.org/licenses/LICENSE-2.0
#
# Unless required by applicable law or agreed to in writing, software
# distributed under the License is distributed on an "AS IS" BASIS,
# WITHOUT WARRANTIES OR CONDITIONS OF ANY KIND, either express or implied.
# See the License for the specific language governing permissions and
# limitations under the License.
#
# Author: Qiming Sun <osirpt.sun@gmail.com>
#

# MOLDEN format:
# http://www.cmbi.ru.nl/molden/molden_format.html

import sys
import re
import numpy
import pyscf
from pyscf import lib
from pyscf import gto
from pyscf.lib import logger
from pyscf import __config__

IGNORE_H = getattr(__config__, 'molden_ignore_h', True)


def orbital_coeff(mol, fout, mo_coeff, spin='Alpha', symm=None, ene=None,
                  occ=None, ignore_h=IGNORE_H):
    from pyscf.symm import label_orb_symm
    if mol.cart:
        # pyscf Cartesian GTOs are not normalized. This may not be consistent
        # with the requirements of molden format. Normalize Cartesian GTOs here
        norm = mol.intor('int1e_ovlp').diagonal() ** .5
        mo_coeff = numpy.einsum('i,ij->ij', norm, mo_coeff)

    if ignore_h:
        mol, mo_coeff = remove_high_l(mol, mo_coeff)

    aoidx = order_ao_index(mol)
    nmo = mo_coeff.shape[1]
    if symm is None:
        symm = ['A']*nmo
        if mol.symmetry:
            try:
                symm = label_orb_symm(mol, mol.irrep_name, mol.symm_orb,
                                      mo_coeff, tol=1e-5)
            except ValueError as e:
                logger.warn(mol, str(e))
    if ene is None:
        ene = numpy.arange(nmo)
    assert(spin == 'Alpha' or spin == 'Beta')
    if occ is None:
        occ = numpy.zeros(nmo)
        neleca, nelecb = mol.nelec
        if spin == 'Alpha':
            occ[:neleca] = 1
        else:
            occ[:nelecb] = 1

    if spin == 'Alpha':
        # Avoid duplicated [MO] session when dumping beta orbitals
        fout.write('[MO]\n')

    for imo in range(nmo):
        fout.write(' Sym= %s\n' % symm[imo])
        fout.write(' Ene= %15.10g\n' % ene[imo])
        fout.write(' Spin= %s\n' % spin)
        fout.write(' Occup= %10.5f\n' % occ[imo])
        for i,j in enumerate(aoidx):
            fout.write(' %3d    %18.14g\n' % (i+1, mo_coeff[j,imo]))

def from_mo(mol, filename, mo_coeff, spin='Alpha', symm=None, ene=None,
            occ=None, ignore_h=IGNORE_H):
    '''Dump the given MOs in Molden format'''
    with open(filename, 'w') as f:
        header(mol, f, ignore_h)
        orbital_coeff(mol, f, mo_coeff, spin, symm, ene, occ, ignore_h)


def from_scf(mf, filename, ignore_h=IGNORE_H):
    '''Dump the given SCF object in Molden format'''
    dump_scf(mf, filename, ignore_h)
def dump_scf(mf, filename, ignore_h=IGNORE_H):
    import pyscf.scf
    mol = mf.mol
    mo_coeff = mf.mo_coeff
    with open(filename, 'w') as f:
        header(mol, f, ignore_h)
        if isinstance(mf, pyscf.scf.uhf.UHF) or 'UHF' == mf.__class__.__name__:
            orbital_coeff(mol, f, mo_coeff[0], spin='Alpha',
                          ene=mf.mo_energy[0], occ=mf.mo_occ[0],
                          ignore_h=ignore_h)
            orbital_coeff(mol, f, mo_coeff[1], spin='Beta',
                          ene=mf.mo_energy[1], occ=mf.mo_occ[1],
                          ignore_h=ignore_h)
        else:
            orbital_coeff(mf.mol, f, mf.mo_coeff,
                          ene=mf.mo_energy, occ=mf.mo_occ, ignore_h=ignore_h)

def from_mcscf(mc, filename, ignore_h=IGNORE_H, cas_natorb=False):
    mol = mc.mol
    dm1 = mc.make_rdm1()
    if cas_natorb:
        mo_coeff, _, mo_energy = mc.canonicalize(sort=True, cas_natorb=cas_natorb)
    else:
        mo_coeff, mo_energy = mc.mo_coeff, mc.mo_energy

    mo_inv = numpy.dot(mc._scf.get_ovlp(), mo_coeff)
    occ = numpy.einsum('pi,pq,qi->i', mo_inv, dm1, mo_inv)
    with open(filename, 'w') as f:
        header(mol, f, ignore_h)
        orbital_coeff(mol, f, mo_coeff, ene=mo_energy, occ=occ, ignore_h=ignore_h)

def from_chkfile(filename, chkfile, key='scf/mo_coeff', ignore_h=IGNORE_H):
    import pyscf.scf
    with open(filename, 'w') as f:
        if key == 'scf/mo_coeff':
            mol, mf = pyscf.scf.chkfile.load_scf(chkfile)
            header(mol, f, ignore_h)
            ene = mf['mo_energy']
            occ = mf['mo_occ']
            mo = mf['mo_coeff']
        else:
            mol = pyscf.scf.chkfile.load_mol(chkfile)
            header(mol, f, ignore_h)
            dat = pyscf.scf.chkfile.load(chkfile, key.split('/')[0])
            if 'mo_energy' in dat:
                ene = dat['mo_energy']
            else:
                ene = None
            occ = dat['mo_occ']
            mo = dat['mo_coeff']

        if isinstance(ene, str) and ene == 'None':
            ene = None
        if isinstance(ene, str) and occ == 'None':
            occ = None
        if occ.ndim == 2:
            orbital_coeff(mol, f, mo[0], spin='Alpha', ene=ene[0], occ=occ[0],
                          ignore_h=ignore_h)
            orbital_coeff(mol, f, mo[1], spin='Beta', ene=ene[1], occ=occ[1],
                          ignore_h=ignore_h)
        else:
            orbital_coeff(mol, f, mo, ene=ene, occ=occ, ignore_h=ignore_h)


_SEC_RE = re.compile(r'\[[^]]+\]')

def _read_one_section(molden_fp):
    sec = [None]
    last_pos = 0
    while True:
        line = molden_fp.readline()
        if not line:
            break

        line = line.strip()
        if line == '' or line[0] == '#':  # comment or blank line
            continue

        mo = _SEC_RE.match(line)
        if mo:
            if sec[0] is None:
                sec[0] = line
            else:
                # Next section? rewind the fp pointer
                molden_fp.seek(last_pos)
                break
        else:
            sec.append(line)

        last_pos = molden_fp.tell()

    return sec

def _parse_natoms(lines, envs):
    envs['natm'] = natm = int(lines[1])
    return natm

def _parse_atoms(lines, envs):
    if 'ANG' in lines[0].upper():
        envs['unit'] = 1
    unit = envs['unit']

    envs['atoms'] = atoms = []
    for line in lines[1:]:
        dat = line.split()
        symb, atmid, chg = dat[:3]
        coord = numpy.array([float(x) for x in dat[3:]])*unit
        atoms.append((gto.mole._std_symbol(symb)+atmid, coord))

    if envs['natm'] is not None and envs['natm'] != len(atoms):
        sys.stderr.write('Number of atoms in section ATOMS does not equal to N_ATOMS\n')
    return atoms

def _parse_charge(lines, envs):
    mulliken_charges = [float(_d2e(x)) for x in lines[1:]]
    return mulliken_charges

def _parse_gto(lines, envs):
    mol = envs['mol']
    atoms = envs['atoms']
    basis = {}
    lines_iter = iter(lines)
    next(lines_iter)  # skip section header

# * Do not use iter() here. Python 2 and 3 are different in iter()
    def read_one_bas(lsym, nb, fac=1):
        fac = float(fac)
        if fac == float(0):
            fac = float(1)
        bas = [lib.param.ANGULARMAP[lsym.lower()],]
        for i in range(int(nb)):
            dat = _d2e(next(lines_iter)).split()
            bas.append((float(dat[0]), float(dat[1])*fac))
        return bas

# * Be careful with the atom sequence in [GTO] session, it does not correspond
# to the atom sequence in [Atoms] session.
    atom_seq = []

    for line in lines_iter:
        dat = line.split()
        if dat[0].isdigit():
            atom_seq.append(int(dat[0])-1)
            symb = atoms[int(dat[0])-1][0]
            basis[symb] = []

        elif dat[0].upper() in 'SPDFGHIJ':
            basis[symb].append(read_one_bas(*dat))

    mol.basis = envs['basis'] = basis
    mol.atom = [atoms[i] for i in atom_seq]
    return mol

def _parse_mo(lines, envs):
    mol = envs['mol']
    if not mol._built:
        try:
            mol.build(0, 0)
        except RuntimeError:
            mol.build(0, 0, spin=1)

    irrep_labels = []
    mo_energy = []
    spins = []
    mo_occ = []
    mo_coeff_prim = [] # primary data, will be reworked for missing values
    coeff_idx = []
    mo_id = 0
    for line in lines[1:]:
        line = line.upper()
        if 'SYM' in line:
            irrep_labels.append(line.split('=')[1].strip())
        elif 'ENE' in line:
            mo_energy.append(float(_d2e(line).split('=')[1].strip()))
            mo_id = len(mo_energy) - 1
        elif 'SPIN' in line:
            spins.append(line.split('=')[1].strip())
        elif 'OCC' in line:
            mo_occ.append(float(_d2e(line.split('=')[1].strip())))
        else:
            ao_id, c = line.split()[:2]
            coeff_idx.append([int(ao_id) - 1, mo_id])
            mo_coeff_prim.append(float(c))

    coeff_idx = numpy.array(coeff_idx)
    number_of_aos, number_of_mos = coeff_idx.max(axis=0) + 1
    mo_coeff = numpy.zeros([number_of_aos, number_of_mos])
    mo_coeff[coeff_idx[:,0], coeff_idx[:,1]] = mo_coeff_prim

    mo_energy = numpy.array(mo_energy)
    mo_occ = numpy.array(mo_occ)
    aoidx = numpy.argsort(order_ao_index(mol))
    mo_coeff = mo_coeff[aoidx]
    if mol.cart:
        # Cartesian GTOs are normalized in molden format but they are not in pyscf
        s = mol.intor('int1e_ovlp')
        mo_coeff = numpy.einsum('i,ij->ij', numpy.sqrt(1/s.diagonal()), mo_coeff)


    return mol, mo_energy, mo_coeff, mo_occ, irrep_labels, spins


def _parse_core(lines, envs):
    mol = envs['mol']
    atoms = envs['atoms']
    for line in lines[1:]:
        dat = line.split(':')
        if dat[0].strip().isdigit():
            atm_id = int(dat[0].strip()) - 1
            nelec_core = int(dat[1].strip())
            mol.ecp[atoms[atm_id][0]] = [nelec_core, []]

    if mol.ecp:
        sys.stderr.write('\nECP were dectected in the molden file.\n'
                         'Note Molden format does not support ECP data. '
                         'ECP information was lost when saving to molden format.\n\n')
    return mol.ecp

_SEC_PARSER = {'N_ATOMS'  : _parse_natoms,
               'ATOMS'    : _parse_atoms,
               'GTO'      : _parse_gto,
               'CHARGE'   : _parse_charge,
               'MO'       : _parse_mo,
               'CORE'     : _parse_core,
               'MOLDEN FORMAT' : lambda *args: None,}
<<<<<<< HEAD
=======

_SEC_ORDER = ['N_ATOMS', 'ATOMS', 'GTO', 'CHARGE', 'MO', 'CORE', 'MOLDEN FORMAT']
>>>>>>> 11ebd052

def load(moldenfile, verbose=0):
    '''Extract mol and orbitals from molden file
    '''
    sec_kinds = {} # found sections and their lines are stored in this dic
    with open(moldenfile, 'r') as f:
        mol = gto.Mole()
        mol.cart = True
        tokens = {'natm'  : None,
                  'unit'  : lib.param.BOHR,
                  'mol'   : mol,
                  'atoms' : None,
                  'basis' : None,}
<<<<<<< HEAD
        mo_section_count = 0
=======
>>>>>>> 11ebd052

        while True:
            lines = _read_one_section(f)
            sec_title = lines[0]
            if sec_title is None:
                break

            sec_title = sec_title[1:sec_title.index(']')].upper()
            if sec_title in _SEC_PARSER:
                if sec_title not in sec_kinds:
                    sec_kinds.update({sec_title : [lines]})
                else:
                    sec_kinds[sec_title].append(lines)

            elif sec_title[:2] in ('5D', '7F', '9G'):
                mol.cart = False

            elif sec_title[:2] == '6D' or sec_title[:3] in ('10F', '15G'):
                mol.cart = True

            else:
                sys.stderr.write('Unknown section %s\n' % sec_title)

    for sec_kind in _SEC_ORDER:
        if sec_kind == 'MO' and 'MO' in sec_kinds:
            if len(sec_kinds['MO']) == 1:
                mol, mo_energy, mo_coeff, mo_occ, irrep_labels, spins = \
                        _parse_mo(sec_kinds['MO'][0], tokens)
                # If found only one MO section while 'B' appears in the spins
                # labels, the MOs so obtained are spin orbitals, with beta
                # orbitals at the second half of the mo_coeff matrix.
                if any(s[0] == 'B' for s in spins):
                    if mo_coeff.shape[0] == mo_coeff.shape[1]:
                        # general spin orbitals which allows to mix spin alpha
                        # and spin beta components in the same orbitals
                        raise NotImplementedError
                    else:
                        # Regular spin orbitals, alpha and beta do not mix
                        beta_idx = numpy.array([s[0] == 'B' for s in spins])
                        alpha_idx = ~beta_idx
                        mo_energy = mo_energy[alpha_idx], mo_energy[beta_idx]
                        mo_coeff = mo_coeff[:,alpha_idx], mo_coeff[:,beta_idx]
                        mo_occ = mo_occ[alpha_idx], mo_occ[beta_idx]
                        irrep_labels = numpy.array(irrep_labels)
                        irrep_labels = irrep_labels[alpha_idx], irrep_labels[beta_idx]
                        spins = numpy.array(spins)
                        spins = spins[alpha_idx], spins[beta_idx]

            elif len(sec_kinds['MO']) == 2:
                res_a = _parse_mo(sec_kinds['MO'][0], tokens)
                res_b = _parse_mo(sec_kinds['MO'][1], tokens)
                mo_energy, mo_coeff, mo_occ, irrep_labels, spins = \
                        list(zip(res_a[1:], res_b[1:]))
                mol = res_b[0]

        if sec_kind in sec_kinds:
            for n, content in enumerate(sec_kinds[sec_kind]):
                _SEC_PARSER[sec_kind](content, tokens)

    if isinstance(mo_occ, tuple):
        mol.spin = int(mo_occ[0].sum() - mo_occ[1].sum())

    return mol, mo_energy, mo_coeff, mo_occ, irrep_labels, spins

parse = read = load

def _d2e(token):
    return token.replace('D', 'e').replace('d', 'e')

def header(mol, fout, ignore_h=IGNORE_H):
    if ignore_h:
        mol = remove_high_l(mol)[0]
    fout.write('[Molden Format]\n')
    fout.write('made by pyscf v[%s]\n' % pyscf.__version__)
    fout.write('[Atoms] (AU)\n')
    for ia in range(mol.natm):
        symb = mol.atom_pure_symbol(ia)
        chg = mol.atom_charge(ia)
        fout.write('%s   %d   %d   ' % (symb, ia+1, chg))
        coord = mol.atom_coord(ia)
        fout.write('%18.14f   %18.14f   %18.14f\n' % tuple(coord))

    fout.write('[GTO]\n')
    for ia, (sh0, sh1, p0, p1) in enumerate(mol.offset_nr_by_atom()):
        fout.write('%d 0\n' %(ia+1))
        for ib in range(sh0, sh1):
            l = mol.bas_angular(ib)
            nprim = mol.bas_nprim(ib)
            nctr = mol.bas_nctr(ib)
            es = mol.bas_exp(ib)
            cs = mol.bas_ctr_coeff(ib)
            for ic in range(nctr):
                fout.write(' %s   %2d 1.00\n' % (lib.param.ANGULAR[l], nprim))
                for ip in range(nprim):
                    fout.write('    %18.14g  %18.14g\n' % (es[ip], cs[ip,ic]))
        fout.write('\n')

    if mol.cart:
        fout.write('[6d]\n[10f]\n[15g]\n')
    else:
        fout.write('[5d]\n[7f]\n[9g]\n')

    if mol.has_ecp():  # See https://github.com/zorkzou/Molden2AIM
        fout.write('[core]\n')
        for ia in range(mol.natm):
            nelec_ecp_core = mol.atom_nelec_core(ia)
            if nelec_ecp_core != 0:
                fout.write('%s : %d\n' % (ia+1, nelec_ecp_core))
    fout.write('\n')

def order_ao_index(mol):
    # reorder d,f,g fucntion to
    #  5D: D 0, D+1, D-1, D+2, D-2
    #  6D: xx, yy, zz, xy, xz, yz
    #
    #  7F: F 0, F+1, F-1, F+2, F-2, F+3, F-3
    # 10F: xxx, yyy, zzz, xyy, xxy, xxz, xzz, yzz, yyz, xyz
    #
    #  9G: G 0, G+1, G-1, G+2, G-2, G+3, G-3, G+4, G-4
    # 15G: xxxx yyyy zzzz xxxy xxxz yyyx yyyz zzzx zzzy xxyy xxzz yyzz xxyz yyxz zzxy
    idx = []
    off = 0
    if mol.cart:
        for ib in range(mol.nbas):
            l = mol.bas_angular(ib)
            for n in range(mol.bas_nctr(ib)):
                if l == 2:
                    idx.extend([off+0,off+3,off+5,off+1,off+2,off+4])
                elif l == 3:
                    idx.extend([off+0,off+6,off+9,off+3,off+1,
                                off+2,off+5,off+8,off+7,off+4])
                elif l == 4:
                    idx.extend([off+0 , off+10, off+14, off+1 , off+2 ,
                                off+6 , off+11, off+9 , off+13, off+3 ,
                                off+5 , off+12, off+4 , off+7 , off+8 ,])
                elif l > 4:
                    raise RuntimeError('l=5 is not supported')
                else:
                    idx.extend(range(off,off+(l+1)*(l+2)//2))
                off += (l+1)*(l+2)//2
    else:  # spherical orbitals
        for ib in range(mol.nbas):
            l = mol.bas_angular(ib)
            for n in range(mol.bas_nctr(ib)):
                if l == 2:
                    idx.extend([off+2,off+3,off+1,off+4,off+0])
                elif l == 3:
                    idx.extend([off+3,off+4,off+2,off+5,off+1,off+6,off+0])
                elif l == 4:
                    idx.extend([off+4,off+5,off+3,off+6,off+2,
                                off+7,off+1,off+8,off+0])
                elif l > 4:
                    raise RuntimeError('l=5 is not supported')
                else:
                    idx.extend(range(off,off+l*2+1))
                off += l * 2 + 1
    return idx

def remove_high_l(mol, mo_coeff=None):
    '''Remove high angular momentum (l >= 5) functions before dumping molden file.
    If molden function raised error message ``RuntimeError l=5 is not supported``,
    you can use this function to format orbitals.

    Note the formated orbitals may have normalization problem.  Some visualization
    tool will complain about the orbital normalization error.

    Examples:

    >>> mol1, orb1 = remove_high_l(mol, mf.mo_coeff)
    >>> molden.from_mo(mol1, outputfile, orb1)
    '''
    pmol = mol.copy()
    pmol.basis = {}
    for symb, bas in mol._basis.items():
        pmol.basis[symb] = [b for b in bas if b[0] <= 4]
    pmol.build(0, 0)
    if mo_coeff is None:
        return pmol, None
    else:
        p1 = 0
        idx = []
        for ib in range(mol.nbas):
            l = mol.bas_angular(ib)
            nc = mol.bas_nctr(ib)
            if mol.cart:
                nd = (l + 1) * (l + 2) // 2
            else:
                nd = l * 2 + 1
            p0, p1 = p1, p1 + nd * nc
            if l <= 4:
                idx.append(range(p0, p1))

        idx = numpy.hstack(idx)
        return pmol, mo_coeff[idx]



if __name__ == '__main__':
    from pyscf import scf
    import tempfile
    mol = gto.Mole()
    mol.verbose = 5
    mol.output = None#'out_gho'
    mol.atom = [['C', (0.,0.,0.)],
                ['H', ( 1, 1, 1)],
                ['H', (-1,-1, 1)],
                ['H', ( 1,-1,-1)],
                ['H', (-1, 1,-1)], ]
    mol.basis = {
        'C': 'sto-3g',
        'H': 'sto-3g'}
    mol.build(dump_input=False)
    m = scf.RHF(mol)
    m.scf()
    header(mol, mol.stdout)
    print(order_ao_index(mol))
    orbital_coeff(mol, mol.stdout, m.mo_coeff)

    ftmp = tempfile.NamedTemporaryFile(dir=lib.param.TMPDIR)
    from_mo(mol, ftmp.name, m.mo_coeff)

    print(parse(ftmp.name))<|MERGE_RESOLUTION|>--- conflicted
+++ resolved
@@ -312,11 +312,8 @@
                'MO'       : _parse_mo,
                'CORE'     : _parse_core,
                'MOLDEN FORMAT' : lambda *args: None,}
-<<<<<<< HEAD
-=======
 
 _SEC_ORDER = ['N_ATOMS', 'ATOMS', 'GTO', 'CHARGE', 'MO', 'CORE', 'MOLDEN FORMAT']
->>>>>>> 11ebd052
 
 def load(moldenfile, verbose=0):
     '''Extract mol and orbitals from molden file
@@ -330,10 +327,6 @@
                   'mol'   : mol,
                   'atoms' : None,
                   'basis' : None,}
-<<<<<<< HEAD
-        mo_section_count = 0
-=======
->>>>>>> 11ebd052
 
         while True:
             lines = _read_one_section(f)
