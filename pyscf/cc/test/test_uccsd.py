--- conflicted
+++ resolved
@@ -409,21 +409,12 @@
               numpy.random.random((noccb,noccb,nvirb,nvirb)))
         t1, t2 = mycc.vector_to_amplitudes(mycc.amplitudes_to_vector(t1, t2))
         t1, t2 = mycc.update_amps(t1, t2, eris)
-<<<<<<< HEAD
-        self.assertAlmostEqual(lib.finger(t1[0]),  49.912690337392938, 10)
-        self.assertAlmostEqual(lib.finger(t1[1]),  74.596097348134776, 10)
-        self.assertAlmostEqual(lib.finger(t2[0]), -41.784696524955393, 10)
-        self.assertAlmostEqual(lib.finger(t2[1]), -9675.767769478574, 7)
-        self.assertAlmostEqual(lib.finger(t2[2]),  270.75447826471577, 8)
-        self.assertAlmostEqual(lib.finger(mycc.amplitudes_to_vector(t1, t2)), 4341.9623137256776, 6)
-=======
         self.assertAlmostEqual(lib.fp(t1[0]),  49.912690337392938, 10)
         self.assertAlmostEqual(lib.fp(t1[1]),  74.596097348134776, 10)
         self.assertAlmostEqual(lib.fp(t2[0]), -41.784696524955393, 10)
         self.assertAlmostEqual(lib.fp(t2[1]), -9675.767769478574, 6)
         self.assertAlmostEqual(lib.fp(t2[2]),  270.75447826471577, 7)
         self.assertAlmostEqual(lib.fp(mycc.amplitudes_to_vector(t1, t2)), 4341.9623137256776, 6)
->>>>>>> 09834c8f
 
     def test_vector_to_amplitudes(self):
         t1, t2 = myucc.vector_to_amplitudes(myucc.amplitudes_to_vector(myucc.t1, myucc.t2))
@@ -708,4 +699,4 @@
 
 if __name__ == "__main__":
     print("Full Tests for UCCSD")
-    unittest.main()
+    unittest.main()