--- conflicted
+++ resolved
@@ -612,11 +612,7 @@
     #return np.hstack((0,rs,-rs[::-1])), np.hstack((0,ws,ws[::-1]))
     return np.hstack((rs,-rs[::-1])), np.hstack((ws,ws[::-1]))
 
-<<<<<<< HEAD
-def get_SI(cell, Gv=None, coords=None):
-=======
 def get_SI(cell, Gv=None, mesh=None, atmlst=None):
->>>>>>> 6b324ddf
     '''Calculate the structure factor (0D, 1D, 2D, 3D) for all atoms; see MH (3.34).
 
     Args:
@@ -632,13 +628,6 @@
         SI : (natm, ngrids) ndarray, dtype=np.complex128
             The structure factor for each atom at each G-vector.
     '''
-<<<<<<< HEAD
-    if coords is None:
-        coords = cell.atom_coords()
-    ngrids = np.prod(cell.mesh)
-    if Gv is None or Gv.shape[0] == ngrids:
-        basex, basey, basez = cell.get_Gv_weights(cell.mesh)[1]
-=======
     coords = cell.atom_coords()
     if atmlst is not None:
         coords = coords[np.asarray(atmlst)]
@@ -646,7 +635,6 @@
         if mesh is None:
             mesh = cell.mesh
         basex, basey, basez = cell.get_Gv_weights(mesh)[1]
->>>>>>> 6b324ddf
         b = cell.reciprocal_vectors()
         rb = np.dot(coords, b.T)
         SIx = np.exp(-1j*np.einsum('z,g->zg', rb[:,0], basex))
@@ -692,13 +680,6 @@
         # non-uniform grids.  Smooth model density is preferred.
         ew_cut = cell.rcut
         ew_eta = np.sqrt(max(np.log(4*np.pi*ew_cut**2/precision)/ew_cut**2, .1))
-<<<<<<< HEAD
-    else:
-        mesh = _cut_mesh_for_ewald(cell, mesh)
-        ke_cutoff = pbctools.mesh_to_cutoff(cell.lattice_vectors(), mesh).min()
-        log_precision = np.log(precision / (np.abs(cell.atom_charges()).sum()*16*np.pi**2))
-        ew_eta = np.sqrt(-ke_cutoff/(2*log_precision))
-=======
     elif cell.dimension == 2:
         a = cell.lattice_vectors()
         ew_cut = a[2,2] / 2
@@ -707,7 +688,6 @@
         ew_eta = (-log_precision)**.5 / ew_cut
     else:  # dimension == 3
         ew_eta = 1./cell.vol**(1./6)
->>>>>>> 6b324ddf
         ew_cut = _estimate_rcut(ew_eta**2, 0, 1., precision)
     return ew_eta, ew_cut
 
