--- conflicted
+++ resolved
@@ -1070,7 +1070,6 @@
                     if kj < ki:
                         for ka in ranges2:
                             kb = kconserv[ki,ka,kj]
-<<<<<<< HEAD
                             # For discussion of LARGE_DENOM, see t1new update above
                             eia = LARGE_DENOM * np.ones((nocc, nvir), dtype=eris.mo_energy[0].dtype)
                             n0_ovp_ia = np.ix_(nonzero_opadding[ki], nonzero_vpadding[ka])
@@ -1080,13 +1079,9 @@
                             n0_ovp_jb = np.ix_(nonzero_opadding[kj], nonzero_vpadding[kb])
                             ejb[n0_ovp_jb] = (mo_e_o[kj][:,None] - mo_e_v[kb])[n0_ovp_jb]
                             eijab = eia[:, None, :, None] + ejb[:, None, :]
-=======
-                            eia = numpy.diagonal(foo[ki]).reshape(-1,1) - numpy.diagonal(fvv[ka])
-                            ejb = numpy.diagonal(foo[kj]).reshape(-1,1) - numpy.diagonal(fvv[kb])
-                            eijab = pyscf.lib.direct_sum('ia,jb->ijab',eia,ejb)
+
                             idx = abs(eijab) < LOOSE_ZERO_TOL
                             eijab[idx] = LARGE_DENOM
->>>>>>> fcd206f3
 
                             oovv_ijab = numpy.array(eris.oovv[ki,kj,ka])
                             oovv_ijba = numpy.array(eris.oovv[ki,kj,kb]).transpose(0,1,3,2)
