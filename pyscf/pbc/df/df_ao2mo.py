--- conflicted
+++ resolved
@@ -237,18 +237,10 @@
     if mydf.cell.dimension in (1, 2):
         with warnings.catch_warnings():
             warnings.simplefilter('once', PBC2DIntegralsWarning)
-<<<<<<< HEAD
-            warnings.warn('\nAFT/GDF/MDF 2-electron integrals for 1D and 2D '
-                          'PBC systems were designed for mean-field methods.\n'
-                          'The treatment of removing G=0 component may not be '
-                          'proper for post-HF calculations.  It is still in '
-                          'testing\n')
-=======
             warnings.warn('\n2-electron integrals for 1D and 2D PBC systems '
                           'were designed for SCF methods only.\n'
                           'The post-HF treatment for low-dimension system is '
                           'problematic in pyscf-1.5.* or any older version.\n')
->>>>>>> 71010083
 
 
 if __name__ == '__main__':
