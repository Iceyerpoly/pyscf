#!/usr/bin/env python
# Copyright 2014-2020 The PySCF Developers. All Rights Reserved.
#
# Licensed under the Apache License, Version 2.0 (the "License");
# you may not use this file except in compliance with the License.
# You may obtain a copy of the License at
#
#     http://www.apache.org/licenses/LICENSE-2.0
#
# Unless required by applicable law or agreed to in writing, software
# distributed under the License is distributed on an "AS IS" BASIS,
# WITHOUT WARRANTIES OR CONDITIONS OF ANY KIND, either express or implied.
# See the License for the specific language governing permissions and
# limitations under the License.
#
# Author: Qiming Sun <osirpt.sun@gmail.com>
#

'''
Non-relativistic restricted Kohn-Sham
'''


<<<<<<< HEAD
=======
import textwrap
>>>>>>> 09834c8f
import numpy
from pyscf import lib
from pyscf.lib import logger
from pyscf import scf
from pyscf.scf import hf
from pyscf.scf import _vhf
from pyscf.scf import jk
from pyscf.dft import gen_grid
from pyscf import __config__


def get_veff(ks, mol=None, dm=None, dm_last=0, vhf_last=0, hermi=1):
    '''Coulomb + XC functional

    .. note::
        This function will modify the input ks object.

    Args:
        ks : an instance of :class:`RKS`
            XC functional are controlled by ks.xc attribute.  Attribute
            ks.grids might be initialized.
        dm : ndarray or list of ndarrays
            A density matrix or a list of density matrices

    Kwargs:
        dm_last : ndarray or a list of ndarrays or 0
            The density matrix baseline.  If not 0, this function computes the
            increment of HF potential w.r.t. the reference HF potential matrix.
        vhf_last : ndarray or a list of ndarrays or 0
            The reference Vxc potential matrix.
        hermi : int
            Whether J, K matrix is hermitian

            | 0 : no hermitian or symmetric
            | 1 : hermitian
            | 2 : anti-hermitian

    Returns:
        matrix Veff = J + Vxc.  Veff can be a list matrices, if the input
        dm is a list of density matrices.
    '''
    if mol is None: mol = ks.mol
    if dm is None: dm = ks.make_rdm1()
    t0 = (logger.process_clock(), logger.perf_counter())

    ground_state = (isinstance(dm, numpy.ndarray) and dm.ndim == 2)

    if ks.grids.coords is None:
        ks.grids.build(with_non0tab=True)
        if ks.small_rho_cutoff > 1e-20 and ground_state:
            # Filter grids the first time setup grids
            ks.grids = prune_small_rho_grids_(ks, mol, dm, ks.grids)
        t0 = logger.timer(ks, 'setting up grids', *t0)
    if ks.nlc != '':
        if ks.nlcgrids.coords is None:
            ks.nlcgrids.build(with_non0tab=True)
            if ks.small_rho_cutoff > 1e-20 and ground_state:
                # Filter grids the first time setup grids
                ks.nlcgrids = prune_small_rho_grids_(ks, mol, dm, ks.nlcgrids)
            t0 = logger.timer(ks, 'setting up nlc grids', *t0)

    ni = ks._numint
    if hermi == 2:  # because rho = 0
        n, exc, vxc = 0, 0, 0
    else:
        max_memory = ks.max_memory - lib.current_memory()[0]
        n, exc, vxc = ni.nr_rks(mol, ks.grids, ks.xc, dm, max_memory=max_memory)
        if ks.nlc:
            assert 'VV10' in ks.nlc.upper()
            _, enlc, vnlc = ni.nr_rks(mol, ks.nlcgrids, ks.xc+'__'+ks.nlc, dm,
                                      max_memory=max_memory)
            exc += enlc
            vxc += vnlc
        logger.debug(ks, 'nelec by numeric integration = %s', n)
        t0 = logger.timer(ks, 'vxc', *t0)

    #enabling range-separated hybrids
    omega, alpha, hyb = ni.rsh_and_hybrid_coeff(ks.xc, spin=mol.spin)

    if abs(hyb) < 1e-10 and abs(alpha) < 1e-10:
        vk = None
        if (ks._eri is None and ks.direct_scf and
            getattr(vhf_last, 'vj', None) is not None):
            ddm = numpy.asarray(dm) - numpy.asarray(dm_last)
            vj = ks.get_j(mol, ddm, hermi)
            vj += vhf_last.vj
        else:
            vj = ks.get_j(mol, dm, hermi)
        vxc += vj
    else:
        if (ks._eri is None and ks.direct_scf and
            getattr(vhf_last, 'vk', None) is not None):
            ddm = numpy.asarray(dm) - numpy.asarray(dm_last)
            vj, vk = ks.get_jk(mol, ddm, hermi)
            vk *= hyb
            if abs(omega) > 1e-10:  # For range separated Coulomb operator
                vklr = ks.get_k(mol, ddm, hermi, omega=omega)
                vklr *= (alpha - hyb)
                vk += vklr
            vj += vhf_last.vj
            vk += vhf_last.vk
        else:
            vj, vk = ks.get_jk(mol, dm, hermi)
            vk *= hyb
            if abs(omega) > 1e-10:
                vklr = ks.get_k(mol, dm, hermi, omega=omega)
                vklr *= (alpha - hyb)
                vk += vklr
        vxc += vj - vk * .5

        if ground_state:
            exc -= numpy.einsum('ij,ji', dm, vk).real * .5 * .5

    if ground_state:
        ecoul = numpy.einsum('ij,ji', dm, vj).real * .5
    else:
        ecoul = None

    vxc = lib.tag_array(vxc, ecoul=ecoul, exc=exc, vj=vj, vk=vk)
    return vxc

def get_vsap(ks, mol=None):
    '''Superposition of atomic potentials

    S. Lehtola, Assessment of initial guesses for self-consistent
    field calculations. Superposition of Atomic Potentials: simple yet
    efficient, J. Chem. Theory Comput. 15, 1593 (2019). DOI:
    10.1021/acs.jctc.8b01089. arXiv:1810.11659.

    This function evaluates the effective charge of a neutral atom,
    given by exchange-only LDA on top of spherically symmetric
    unrestricted Hartree-Fock calculations as described in

    S. Lehtola, L. Visscher, E. Engel, Efficient implementation of the
    superposition of atomic potentials initial guess for electronic
    structure calculations in Gaussian basis sets, J. Chem. Phys., in
    press (2020).

    The potentials have been calculated for the ground-states of
    spherically symmetric atoms at the non-relativistic level of theory
    as described in

    S. Lehtola, "Fully numerical calculations on atoms with fractional
    occupations and range-separated exchange functionals", Phys. Rev. A
    101, 012516 (2020). DOI: 10.1103/PhysRevA.101.012516

    using accurate finite-element calculations as described in

    S. Lehtola, "Fully numerical Hartree-Fock and density functional
    calculations. I. Atoms", Int. J. Quantum Chem. e25945 (2019).
    DOI: 10.1002/qua.25945

    .. note::
        This function will modify the input ks object.

    Args:
        ks : an instance of :class:`RKS`
            XC functional are controlled by ks.xc attribute.  Attribute
            ks.grids might be initialized.

    Returns:
        matrix Vsap = Vnuc + J + Vxc.
    '''
    if mol is None: mol = ks.mol
    t0 = (logger.process_clock(), logger.perf_counter())

    if ks.grids.coords is None:
        ks.grids.build(with_non0tab=True)
        t0 = logger.timer(ks, 'setting up grids', *t0)

    ni = ks._numint
    max_memory = ks.max_memory - lib.current_memory()[0]
    vsap = ni.nr_sap(mol, ks.grids, max_memory=max_memory)
    return vsap

# The vhfopt of standard Coulomb operator can be used here as an approximate
# opt since long-range part Coulomb is always smaller than standard Coulomb.
# It's safe to prescreen LR integrals with the integral estimation from
# standard Coulomb.
def _get_k_lr(mol, dm, omega=0, hermi=0, vhfopt=None):
    import sys
    sys.stderr.write('This function is deprecated. '
                     'It is replaced by mol.get_k(mol, dm, omege=omega)')
    dm = numpy.asarray(dm)
# Note, ks object caches the ERIs for small systems. The cached eris are
# computed with regular Coulomb operator. ks.get_jk or ks.get_k do not evalute
# the K matrix with the range separated Coulomb operator.  Here jk.get_jk
# function computes the K matrix with the modified Coulomb operator.
    nao = dm.shape[-1]
    dms = dm.reshape(-1,nao,nao)
    with mol.with_range_coulomb(omega):
        # Compute the long range part of ERIs temporarily with omega. Restore
        # the original omega when the block ends
        if vhfopt is None:
            contents = lambda: None # just a place_holder
        else:
            contents = vhfopt._this.contents
        with lib.temporary_env(contents,
                               fprescreen=_vhf._fpointer('CVHFnrs8_vk_prescreen')):
            intor = mol._add_suffix('int2e')
            vklr = jk.get_jk(mol, dms, ['ijkl,jk->il']*len(dms), intor=intor,
                             vhfopt=vhfopt)
    return numpy.asarray(vklr).reshape(dm.shape)


def energy_elec(ks, dm=None, h1e=None, vhf=None):
    r'''Electronic part of RKS energy.

    Note this function has side effects which cause mf.scf_summary updated.

    Args:
        ks : an instance of DFT class

        dm : 2D ndarray
            one-partical density matrix
        h1e : 2D ndarray
            Core hamiltonian

    Returns:
        RKS electronic energy and the 2-electron contribution
    '''
    if dm is None: dm = ks.make_rdm1()
    if h1e is None: h1e = ks.get_hcore()
    if vhf is None or getattr(vhf, 'ecoul', None) is None:
        vhf = ks.get_veff(ks.mol, dm)
    e1 = numpy.einsum('ij,ji->', h1e, dm)
    e2 = vhf.ecoul + vhf.exc
    ks.scf_summary['e1'] = e1.real
    ks.scf_summary['coul'] = vhf.ecoul.real
    ks.scf_summary['exc'] = vhf.exc.real
    logger.debug(ks, 'E1 = %s  Ecoul = %s  Exc = %s', e1, vhf.ecoul, vhf.exc)
    return (e1+e2).real, e2


NELEC_ERROR_TOL = getattr(__config__, 'dft_rks_prune_error_tol', 0.02)
def prune_small_rho_grids_(ks, mol, dm, grids):
    rho = ks._numint.get_rho(mol, dm, grids, ks.max_memory)
    n = numpy.dot(rho, grids.weights)
    if abs(n-mol.nelectron) < NELEC_ERROR_TOL*n:
        rho *= grids.weights
        idx = abs(rho) > ks.small_rho_cutoff / grids.weights.size
        logger.debug(ks, 'Drop grids %d',
                     grids.weights.size - numpy.count_nonzero(idx))
        grids.coords  = numpy.asarray(grids.coords [idx], order='C')
        grids.weights = numpy.asarray(grids.weights[idx], order='C')
        grids.non0tab = grids.make_mask(mol, grids.coords)
    return grids

def define_xc_(ks, description, xctype='LDA', hyb=0, rsh=(0,0,0)):
    libxc = ks._numint.libxc
    ks._numint = libxc.define_xc_(ks._numint, description, xctype, hyb, rsh)
    return ks


def _dft_common_init_(mf, xc='LDA,VWN'):
    from pyscf.dft import numint
    mf.xc = xc
    mf.nlc = ''
    mf.grids = gen_grid.Grids(mf.mol)
    mf.grids.level = getattr(__config__, 'dft_rks_RKS_grids_level',
                             mf.grids.level)
    mf.nlcgrids = gen_grid.Grids(mf.mol)
    mf.nlcgrids.level = getattr(__config__, 'dft_rks_RKS_nlcgrids_level',
                                mf.nlcgrids.level)
    # Use rho to filter grids
    mf.small_rho_cutoff = getattr(__config__, 'dft_rks_RKS_small_rho_cutoff', 1e-7)
##################################################
# don't modify the following attributes, they are not input options
    mf._numint = numint.NumInt()
    mf._keys = mf._keys.union(['xc', 'nlc', 'omega', 'grids', 'nlcgrids',
                               'small_rho_cutoff'])

class KohnShamDFT(object):
    '''
    Attributes for Kohn-Sham DFT:
        xc : str
            'X_name,C_name' for the XC functional.  Default is 'lda,vwn'
        nlc : str
            'NLC_name' for the NLC functional.  Default is '' (i.e., None)
        omega : float
            Omega of the range-separated Coulomb operator e^{-omega r_{12}^2} / r_{12}
        grids : Grids object
            grids.level (0 - 9)  big number for large mesh grids. Default is 3

            radii_adjust
                | radi.treutler_atomic_radii_adjust (default)
                | radi.becke_atomic_radii_adjust
                | None : to switch off atomic radii adjustment

            grids.atomic_radii
                | radi.BRAGG_RADII  (default)
                | radi.COVALENT_RADII
                | None : to switch off atomic radii adjustment

            grids.radi_method  scheme for radial grids
                | radi.treutler  (default)
                | radi.delley
                | radi.mura_knowles
                | radi.gauss_chebyshev

            grids.becke_scheme  weight partition function
                | gen_grid.original_becke  (default)
                | gen_grid.stratmann

            grids.prune  scheme to reduce number of grids
                | gen_grid.nwchem_prune  (default)
                | gen_grid.sg1_prune
                | gen_grid.treutler_prune
                | None : to switch off grids pruning

            grids.symmetry  True/False  to symmetrize mesh grids (TODO)

            grids.atom_grid  Set (radial, angular) grids for particular atoms.
            Eg, grids.atom_grid = {'H': (20,110)} will generate 20 radial
            grids and 110 angular grids for H atom.

        small_rho_cutoff : float
            Drop grids if their contribution to total electrons smaller than
            this cutoff value.  Default is 1e-7.

    Examples:

    >>> mol = gto.M(atom='O 0 0 0; H 0 0 1; H 0 1 0', basis='ccpvdz', verbose=0)
    >>> mf = dft.RKS(mol)
    >>> mf.xc = 'b3lyp'
    >>> mf.kernel()
    -76.415443079840458
    '''

    __init__ = _dft_common_init_

    @property
    def omega(self):
        return self._numint.omega
    @omega.setter
    def omega(self, v):
        self._numint.omega = float(v)

    def dump_flags(self, verbose=None):
        log = logger.new_logger(self, verbose)
        log.info('XC library %s version %s\n    %s',
                 self._numint.libxc.__name__,
                 self._numint.libxc.__version__,
                 self._numint.libxc.__reference__)

        if log.verbose >= logger.INFO:
            log.info('XC functionals = %s', self.xc)
            if hasattr(self._numint.libxc, 'xc_reference'):
                log.info(textwrap.indent('\n'.join(self._numint.libxc.xc_reference(self.xc)), '    '))

        if self.nlc!='':
            log.info('NLC functional = %s', self.nlc)

        self.grids.dump_flags(verbose)
        if self.nlc!='':
            log.info('** Following is NLC Grids **')
            self.nlcgrids.dump_flags(verbose)

        log.info('small_rho_cutoff = %g', self.small_rho_cutoff)
        return self

    define_xc_ = define_xc_

    def to_rhf(self):
        '''Convert the input mean-field object to a RHF/ROHF object.

        Note this conversion only changes the class of the mean-field object.
        The total energy and wave-function are the same as them in the input
        mean-field object.
        '''
        mf = scf.RHF(self.mol)
        mf.__dict__.update(self.to_rks().__dict__)
        mf.converged = False
        return mf

    def to_uhf(self):
        '''Convert the input mean-field object to a UHF object.

        Note this conversion only changes the class of the mean-field object.
        The total energy and wave-function are the same as them in the input
        mean-field object.
        '''
        mf = scf.UHF(self.mol)
        mf.__dict__.update(self.to_uks().__dict__)
        mf.converged = False
        return mf

    def to_ghf(self):
        '''Convert the input mean-field object to a GHF object.

        Note this conversion only changes the class of the mean-field object.
        The total energy and wave-function are the same as them in the input
        mean-field object.
        '''
        mf = scf.GHF(self.mol)
        mf.__dict__.update(self.to_gks().__dict__)
        mf.converged = False
        return mf

    def to_rks(self, xc=None):
        '''Convert the input mean-field object to a RKS/ROKS object.

        Note this conversion only changes the class of the mean-field object.
        The total energy and wave-function are the same as them in the input
        mean-field object.
        '''
        mf = scf.addons.convert_to_rhf(self)
        if xc is not None:
            mf.xc = xc
        if xc != self.xc or not isinstance(self, RKS):
            mf.converged = False
        return mf

    def to_uks(self, xc=None):
        '''Convert the input mean-field object to a UKS object.

        Note this conversion only changes the class of the mean-field object.
        The total energy and wave-function are the same as them in the input
        mean-field object.
        '''
        mf = scf.addons.convert_to_uhf(self)
        if xc is not None:
            mf.xc = xc
        if xc != self.xc:
            mf.converged = False
        return mf

    def to_gks(self, xc=None):
        '''Convert the input mean-field object to a GKS object.

        Note this conversion only changes the class of the mean-field object.
        The total energy and wave-function are the same as them in the input
        mean-field object.
        '''
        mf = scf.addons.convert_to_ghf(self)
        if xc is not None:
            mf.xc = xc
        if xc != self.xc:
            mf.converged = False
        return mf

    def reset(self, mol=None):
        hf.SCF.reset(self, mol)
        self.grids.reset(mol)
        self.nlcgrids.reset(mol)
        return self


def init_guess_by_vsap(mf, mol=None):
    '''Form SAP guess'''
    if mol is None: mol = mf.mol

    vsap = mf.get_vsap()
    t = mol.intor_symmetric('int1e_kin')
    s = mf.get_ovlp(mol)
    hsap = t + vsap

    # Form guess orbitals
    mo_energy, mo_coeff = mf.eig(hsap, s)
    logger.debug(mf, 'VSAP mo energies\n{}'.format(mo_energy))

    # and guess density
    mo_occ = mf.get_occ(mo_energy, mo_coeff)
    return mf.make_rdm1(mo_coeff, mo_occ)


class RKS(KohnShamDFT, hf.RHF):
    __doc__ = '''Restricted Kohn-Sham\n''' + hf.SCF.__doc__ + KohnShamDFT.__doc__

    def __init__(self, mol, xc='LDA,VWN'):
        hf.RHF.__init__(self, mol)
        KohnShamDFT.__init__(self, xc)

    def dump_flags(self, verbose=None):
        hf.RHF.dump_flags(self, verbose)
        return KohnShamDFT.dump_flags(self, verbose)

    get_veff = get_veff
    get_vsap = get_vsap
    energy_elec = energy_elec

    init_guess_by_vsap = init_guess_by_vsap

    def nuc_grad_method(self):
        from pyscf.grad import rks as rks_grad
        return rks_grad.Gradients(self)<|MERGE_RESOLUTION|>--- conflicted
+++ resolved
@@ -21,10 +21,7 @@
 '''
 
 
-<<<<<<< HEAD
-=======
 import textwrap
->>>>>>> 09834c8f
 import numpy
 from pyscf import lib
 from pyscf.lib import logger
