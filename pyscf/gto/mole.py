--- conflicted
+++ resolved
@@ -60,10 +60,7 @@
 NUC_MOD_OF = 2
 PTR_ZETA   = 3
 PTR_FRAC_CHARGE = 4
-<<<<<<< HEAD
-=======
 PTR_RADIUS = 5
->>>>>>> 6b324ddf
 ATM_SLOTS  = 6
 ATOM_OF    = 0
 ANG_OF     = 1
@@ -4128,12 +4125,6 @@
     '''
     nbas = coords.shape[0]
     expnt = numpy.asarray(expnt).ravel()
-<<<<<<< HEAD
-    if expnt.size == 1:
-        expnt = numpy.repeat(expnt, nbas)
-    assert expnt.size == nbas
-=======
->>>>>>> 6b324ddf
 
     fakeatm = numpy.zeros((nbas,ATM_SLOTS), dtype=numpy.int32)
     fakebas = numpy.zeros((nbas,BAS_SLOTS), dtype=numpy.int32)
@@ -4145,13 +4136,6 @@
     fakebas[:,ATOM_OF] = numpy.arange(nbas)
     fakebas[:,NPRIM_OF] = 1
     fakebas[:,NCTR_OF] = 1
-<<<<<<< HEAD
-# approximate point charge with gaussian distribution exp(-expnt*r^2)
-    fakebas[:,PTR_EXP] = ptr + numpy.arange(nbas) * 2
-    fakebas[:,PTR_COEFF] = ptr + numpy.arange(nbas) * 2 + 1
-    coeff = 1 / (2 * numpy.sqrt(numpy.pi) * gaussian_int(2, expnt))
-    fakeenv.append(numpy.vstack((expnt, coeff)).T.ravel())
-=======
     if expnt.size == 1:
         expnt = expnt[0]
         # approximate point charge with gaussian distribution exp(-1e16*r^2)
@@ -4206,7 +4190,6 @@
         fakebas[:,PTR_COEFF] = ptr + contr_coeff.size
         coeff = contr_coeff / (2 * numpy.sqrt(numpy.pi) * gaussian_int(2, expnt))
         fakeenv.append(numpy.vstack((expnt, coeff)).ravel())
->>>>>>> 6b324ddf
 
     fakemol = Mole()
     fakemol._atm = fakeatm
