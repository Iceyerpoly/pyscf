--- conflicted
+++ resolved
@@ -1257,17 +1257,9 @@
     '''
     exclude_keys = {'output', 'stdout', '_keys', '_ctx_lock',
                     # Constructing in function loads
-<<<<<<< HEAD
                     'symm_orb', 'irrep_id', 'irrep_name',
                     # (C)NEO mole attributes
                     'quantum_nuc', 'mass', 'elec', 'nuc'}
-    # FIXME: nparray and kpts for cell objects may need to be excluded
-    nparray_keys = {'_atm', '_bas', '_env', '_ecpbas',
-                    '_symm_orig', '_symm_axes'}
-
-=======
-                    'symm_orb', 'irrep_id', 'irrep_name'}
->>>>>>> 9253c883
     moldic = dict(mol.__dict__)
     for k in exclude_keys:
         if k in moldic:
