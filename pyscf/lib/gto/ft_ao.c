--- conflicted
+++ resolved
@@ -1189,11 +1189,7 @@
         double complex *csy = csx + nx;
         double complex *csz = csy + ny;
         int n;
-<<<<<<< HEAD
-        char empty[nx+ny+nz];
-=======
         char *empty = (char *)(csz + nz);
->>>>>>> 09834c8f
         char *xempty = empty;
         char *yempty = xempty + nx;
         char *zempty = yempty + ny;
@@ -1204,11 +1200,7 @@
         int *gy = gx + NGv;
         int *gz = gy + NGv;
 
-<<<<<<< HEAD
-        const double cutoff = EXPCUTOFF * aij * 4;
-=======
         const double cutoff = EXP_CUTOFF * aij * 4;
->>>>>>> 09834c8f
         int ix, iy, iz;
         double Gr, kk;
         for (n = 0; n < NGv; n++) {
@@ -1756,4 +1748,4 @@
                         p00[0] += g01[i] * rirj[2];
                 }
         }
-}
+}