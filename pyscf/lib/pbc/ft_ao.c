--- conflicted
+++ resolved
@@ -695,11 +695,7 @@
         int i, j, ij;
         int nenv = PBCsizeof_env(shls_slice, atm, natm, bas, nbas, env);
         nenv = MAX(nenv, PBCsizeof_env(shls_slice+2, atm, natm, bas, nbas, env));
-<<<<<<< HEAD
-        double *env_loc = malloc(sizeof(double)*nenv);
-=======
         double *env_loc = malloc(sizeof(double)*nenv+400);
->>>>>>> 09834c8f
         NPdcopy(env_loc, env, nenv);
         size_t count = nkpts + IMGBLK;
         double complex *buf = malloc(sizeof(double complex)*count*INTBUFMAX*comp+400);
@@ -752,17 +748,10 @@
         int i, j, ij;
         int nenv = PBCsizeof_env(shls_slice, atm, natm, bas, nbas, env);
         nenv = MAX(nenv, PBCsizeof_env(shls_slice+2, atm, natm, bas, nbas, env));
-<<<<<<< HEAD
-        double *env_loc = malloc(sizeof(double)*nenv);
-        NPdcopy(env_loc, env, nenv);
-        size_t count = nkpts + bvk_nimgs;
-        double complex *buf = malloc(sizeof(double complex)*count*INTBUFMAX*comp);
-=======
         double *env_loc = malloc(sizeof(double)*nenv+400);
         NPdcopy(env_loc, env, nenv);
         size_t count = nkpts + bvk_nimgs;
         double complex *buf = malloc(sizeof(double complex)*count*INTBUFMAX*comp+400);
->>>>>>> 09834c8f
 #pragma omp for schedule(dynamic)
         for (ij = 0; ij < nish*njsh; ij++) {
                 i = ij / njsh;
