--- conflicted
+++ resolved
@@ -670,10 +670,7 @@
     dm = (dm_a, dm_b)
 
     return dm
-<<<<<<< HEAD
-
-=======
->>>>>>> 3dc5b86b
+
 
 class UADC(lib.StreamObject):
     '''Ground state calculations
