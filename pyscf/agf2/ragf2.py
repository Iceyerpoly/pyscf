--- conflicted
+++ resolved
@@ -1126,13 +1126,8 @@
         buf = buf.reshape(q1-q0, nmo, nj, na)
 
         buf = lib.einsum('xpja,pi->xija', buf, ci)
-<<<<<<< HEAD
-        eri.feri['qmo'][inds] = np.asarray(buf, order='C')
-
-=======
         eri.feri['qmo'][q0:q1] = np.asarray(buf, order='C')
         
->>>>>>> 4bcb579b
     log.timer('QMO integral transformation', *cput0)
 
     return eri.feri['qmo']
