--- conflicted
+++ resolved
@@ -349,12 +349,8 @@
         s1vo = numpy.vstack(s1vo)
         tol = mf.conv_tol_cpscf * (ia1 - ia0)
         mo1, e1 = cphf.solve(fx, mo_energy, mo_occ, h1vo, s1vo,
-<<<<<<< HEAD
                              verbose=verbose,
-                             max_cycle=max_cycle, level_shift=level_shift)
-=======
                              max_cycle=max_cycle, level_shift=level_shift, tol=tol)
->>>>>>> 9c83d8a2
         mo1 = numpy.einsum('pq,xqi->xpi', mo_coeff, mo1).reshape(-1,3,nao,nocc)
         e1 = e1.reshape(-1,3,nocc,nocc)
 
